# -*- coding: utf-8 -*-
#
# GTC Toolchain - GT4Py Project - GridTools Framework
#
# Copyright (c) 2014-2021, ETH Zurich
# All rights reserved.
#
# This file is part of the GT4Py project and the GridTools framework.
# GT4Py is free software: you can redistribute it and/or modify it under
# the terms of the GNU General Public License as published by the
# Free Software Foundation, either version 3 of the License, or any later
# version. See the LICENSE.txt file at the top-level directory of this
# distribution for a copy of the license or check <https://www.gnu.org/licenses/>.
#
# SPDX-License-Identifier: GPL-3.0-or-later

from typing import Any, Dict, List, Set, Tuple

import dace
import dace.library
import dace.subsets

import eve
import gtc.common as common
import gtc.oir as oir
from eve import codegen
from eve.codegen import FormatTemplate as as_fmt
from eve.codegen import MakoTemplate as as_mako
from gtc.common import LoopOrder
from gtc.dace.nodes import HorizontalExecutionLibraryNode, VerticalLoopLibraryNode
from gtc.dace.utils import (
    array_dimensions,
    get_access_collection,
    get_axis_bound_str,
    get_interval_range_str,
    get_tasklet_symbol,
)
from gtc.oir import Interval
from gtc.passes.oir_optimizations.utils import AccessCollector


class TaskletCodegen(codegen.TemplatedGenerator):

    ScalarAccess = as_fmt("{name}")

    def visit_FieldAccess(self, node: oir.FieldAccess, *, is_target, targets):

        if (is_target or node.name in targets) and self.visit(node.offset) == "":
            targets.add(node.name)
            name = "__" + node.name
        else:
            name = node.name + "__" + self.visit(node.offset)
        if node.data_index:
            offset_str = "[" + ",".join(self.visit(node.data_index)) + "]"
        else:
            offset_str = ""
        return name + offset_str

    def visit_CartesianOffset(self, node: common.CartesianOffset):
        res = []
        if node.i != 0:
            res.append(f'i{"m" if node.i<0 else "p"}{abs(node.i):d}')
        if node.j != 0:
            res.append(f'j{"m" if node.j<0 else "p"}{abs(node.j):d}')
        if node.k != 0:
            res.append(f'k{"m" if node.k<0 else "p"}{abs(node.k):d}')
        return "_".join(res)

    def visit_AssignStmt(self, node: oir.AssignStmt, **kwargs):
        right = self.visit(node.right, is_target=False, **kwargs)
        left = self.visit(node.left, is_target=True, **kwargs)
        return f"{left} = {right}"

    BinaryOp = as_fmt("({left} {op} {right})")

    UnaryOp = as_fmt("({op}{expr})")

    TernaryOp = as_fmt("({true_expr} if {cond} else {false_expr})")

    def visit_BuiltInLiteral(self, builtin: common.BuiltInLiteral, **kwargs: Any) -> str:
        if builtin == common.BuiltInLiteral.TRUE:
            return "True"
        elif builtin == common.BuiltInLiteral.FALSE:
            return "False"
        raise NotImplementedError("Not implemented BuiltInLiteral encountered.")

    Literal = as_fmt("{value}")

    Cast = as_fmt("{dtype}({expr})")

    def visit_NativeFunction(self, func: common.NativeFunction, **kwargs: Any) -> str:
        try:
            return {
                common.NativeFunction.ABS: "abs",
                common.NativeFunction.MIN: "min",
                common.NativeFunction.MAX: "max",
                common.NativeFunction.MOD: "fmod",
                common.NativeFunction.SIN: "dace.math.sin",
                common.NativeFunction.COS: "dace.math.cos",
                common.NativeFunction.TAN: "dace.math.tan",
                common.NativeFunction.ARCSIN: "asin",
                common.NativeFunction.ARCCOS: "acos",
                common.NativeFunction.ARCTAN: "atan",
                common.NativeFunction.SQRT: "dace.math.sqrt",
                common.NativeFunction.POW: "dace.math.pow",
                common.NativeFunction.EXP: "dace.math.exp",
                common.NativeFunction.LOG: "dace.math.log",
                common.NativeFunction.ISFINITE: "isfinite",
                common.NativeFunction.ISINF: "isinf",
                common.NativeFunction.ISNAN: "isnan",
                common.NativeFunction.FLOOR: "dace.math.ifloor",
                common.NativeFunction.CEIL: "ceil",
                common.NativeFunction.TRUNC: "trunc",
            }[func]
        except KeyError as error:
            raise NotImplementedError("Not implemented NativeFunction encountered.") from error

    NativeFuncCall = as_mako("${func}(${','.join(args)})")

    def visit_DataType(self, dtype: common.DataType, **kwargs: Any) -> str:
        if dtype == common.DataType.BOOL:
            return "dace.bool_"
        elif dtype == common.DataType.INT8:
            return "dace.int8"
        elif dtype == common.DataType.INT16:
            return "dace.int16"
        elif dtype == common.DataType.INT32:
            return "dace.int32"
        elif dtype == common.DataType.INT64:
            return "dace.int64"
        elif dtype == common.DataType.FLOAT32:
            return "dace.float32"
        elif dtype == common.DataType.FLOAT64:
            return "dace.float64"
        raise NotImplementedError("Not implemented DataType encountered.")

    def visit_UnaryOperator(self, op: common.UnaryOperator, **kwargs: Any) -> str:
        if op == common.UnaryOperator.NOT:
            return " not "
        elif op == common.UnaryOperator.NEG:
            return "-"
        elif op == common.UnaryOperator.POS:
            return "+"
        raise NotImplementedError("Not implemented UnaryOperator encountered.")

    Arg = as_fmt("{name}")

    Param = as_fmt("{name}")

    LocalScalar = as_fmt("{name}: {dtype}")

    def visit_HorizontalExecution(self, node: oir.HorizontalExecution):
        targets: Set[str] = set()
        return "\n".join([*self.visit(node.declarations), *self.visit(node.body, targets=targets)])

    def visit_MaskStmt(self, node: oir.MaskStmt, **kwargs):
        mask_str = ""
        indent = ""
        if node.mask is not None:
            mask_str = f"if {self.visit(node.mask, is_target=False, **kwargs)}:"
            indent = "    "
        body_code = self.visit(node.body, targets=kwargs["targets"])
        body_code = [indent + b for b in body_code]
        return "\n".join([mask_str] + body_code)

<<<<<<< HEAD
    def visit_HorizontalMask(self, node: oir.HorizontalMask, **kwargs):
        imin = get_axis_bound_str(node.i.start, "__I")
        imax = get_axis_bound_str(node.i.end, "__I")
        jmin = get_axis_bound_str(node.j.start, "__J")
        jmax = get_axis_bound_str(node.j.end, "__J")
        return f"i >= {imin} and i < {imax} and j >= {jmin} and j < {jmax}"
=======
    class RemoveCastInIndexVisitor(eve.NodeTranslator):
        def visit_FieldAccess(self, node: oir.FieldAccess):
            if node.data_index:
                return self.generic_visit(node, in_idx=True)
            else:
                return self.generic_visit(node)

        def visit_Cast(self, node: oir.Cast, in_idx=False):
            if in_idx:
                return node.expr
            else:
                return node

        def visit_Literal(self, node: oir.Cast, in_idx=False):
            if in_idx:
                return node
            else:
                return oir.Cast(dtype=node.dtype, expr=node)
>>>>>>> 907be88b

    @classmethod
    def apply(cls, node: oir.HorizontalExecution, **kwargs: Any) -> str:
        preprocessed_node = cls.RemoveCastInIndexVisitor().visit(node)
        if not isinstance(node, oir.HorizontalExecution):
            raise ValueError("apply() requires oir.HorizontalExecution node")
        generated_code = super().apply(preprocessed_node)
        formatted_code = codegen.format_source("python", generated_code)
        return formatted_code


class OIRLibraryNodeExpander:
    def __init__(self, node, parent_state, parent_sdfg):
        self.res_sdfg = dace.SDFG(node.name + "_sdfg")
        self.res_state = self.res_sdfg.add_state(node.name + "_state", is_start_state=True)

        self.node = node
        self.parent_sdfg = parent_sdfg
        self.parent_state = parent_state

        self.context_subsets = {
            edge.dst_conn[len("IN_") :]: edge.data.subset
            for edge in parent_state.in_edges(node)
            if edge.dst_conn is not None
        }

        for edge in self.parent_state.out_edges(self.node):
            if edge.src_conn is None:
                continue
            name = edge.src_conn[len("OUT_") :]
            if name in self.context_subsets:
                self.context_subsets[name] = dace.subsets.union(
                    edge.data.subset, self.context_subsets[name]
                )
            else:
                self.context_subsets[name] = edge.data.subset
        self.origins = self.get_origins()

    def get_origins(self):
        raise NotImplementedError("Implement in subclass")

    def add_arrays(self):
        for name, subset in self.context_subsets.items():
            dtype = self.parent_sdfg.arrays[name].dtype
            strides = self.parent_sdfg.arrays[name].strides
            self.res_sdfg.add_array(
                name,
                shape=subset.bounding_box_size(),
                strides=strides,
                dtype=dtype,
            )

    def fix_context_memlets_and_get_nsdfg(self):

        in_connectors = set()
        out_connectors = set()
        for conn in self.node.in_connectors:
            in_connectors.add(conn[len("IN_") :])
        for conn in self.node.out_connectors:
            out_connectors.add(conn[len("OUT_") :])

        for edge in self.parent_state.in_edges(self.node):
            if edge.dst_conn is None:
                continue
            name = edge.dst_conn[len("IN_") :]
            edge.data.subset = self.context_subsets[name]
            edge.dst_conn = name
        for edge in self.parent_state.out_edges(self.node):
            if edge.src_conn is None:
                continue
            name = edge.src_conn[len("OUT_") :]
            edge.data.subset = self.context_subsets[name]
            edge.src_conn = name

        return dace.nodes.NestedSDFG(
            self.res_sdfg.name + "_nsdfg",
            self.res_sdfg,
            inputs=in_connectors,
            outputs=out_connectors,
        )

    def add_nodes_and_edges(self):
        raise NotImplementedError("Implement in Subclass")

    def expand(self):
        self.add_arrays()

        self.add_nodes_and_edges()
        res = self.fix_context_memlets_and_get_nsdfg()

        # inherit symbols from parent sdfg
        res.symbol_mapping = {s: s for s in self.res_sdfg.free_symbols}
        for s in list(self.res_sdfg.free_symbols):
            # res_sdfg already contains symbols for domain and strides where type is always int.
            # The type of API parameters still needs to be set.
            if s not in self.res_sdfg.symbols:
                self.res_sdfg.add_symbol(s, self.parent_sdfg.symbols[s])
        return res


class NaiveVerticalLoopExpander(OIRLibraryNodeExpander):

    node: VerticalLoopLibraryNode
    parent_state: dace.SDFGState
    parent_sdfg: dace.SDFG
    res_sdfg: dace.SDFG
    origins: Dict[str, Tuple[int, int, oir.AxisBound]]

    def get_ij_origins(self):

        origins: Dict[str, Tuple[int, int]] = {}

        for _, section in self.node.sections:
            for he in (
                ln
                for ln, _ in section.all_nodes_recursive()
                if isinstance(ln, HorizontalExecutionLibraryNode)
            ):
                access_collection = get_access_collection(he)

                for name, offsets in access_collection.offsets().items():
                    off: Tuple[int, int]
                    for off in offsets:
                        origin = (
                            -off[0] - he.iteration_space.i_interval.start.offset,
                            -off[1] - he.iteration_space.j_interval.start.offset,
                        )
                        if name not in origins:
                            origins[name] = origin
                        origins[name] = (
                            max(origins[name][0], origin[0]),
                            max(origins[name][1], origin[1]),
                        )
        return origins

    def get_k_origins(self):
        k_origs: Dict[str, oir.AxisBound] = {}
        for interval, section in self.node.sections:
            access_collection = get_access_collection(section)
            for name, offsets in access_collection.offsets().items():
                for off in offsets:
                    k_level = oir.AxisBound(
                        level=interval.start.level, offset=interval.start.offset + off[2]
                    )
                    k_orig = min(k_origs.get(name, k_level), k_level)
                    k_origs[name] = k_orig
        return k_origs

    def get_origins(self):
        ij_origins = self.get_ij_origins()
        k_origins = self.get_k_origins()
        return {name: (*ij_origins[name], k_origins[name]) for name in ij_origins.keys()}

    def get_mapped_subsets_dicts(self, interval: Interval, section: dace.SDFG):

        in_subsets = dict()
        out_subsets = dict()
        section_origins: Dict[str, Tuple[int, int]] = dict()
        min_k_offsets: Dict[str, int] = dict()
        for he in (
            ln
            for ln, _ in section.all_nodes_recursive()
            if isinstance(ln, (HorizontalExecutionLibraryNode, VerticalLoopLibraryNode))
        ):
            access_collection: AccessCollector.Result = get_access_collection(he)

            for name, offsets in access_collection.offsets().items():
                off: Tuple[int, int, int]
                for off in offsets:
                    origin = (
                        -off[0] - he.iteration_space.i_interval.start.offset,
                        -off[1] - he.iteration_space.j_interval.start.offset,
                    )
                    if name not in section_origins:
                        section_origins[name] = origin
                    if name not in min_k_offsets:
                        min_k_offsets[name] = off[2]
                    section_origins[name] = (
                        max(section_origins[name][0], origin[0]),
                        max(section_origins[name][1], origin[1]),
                    )
                    min_k_offsets[name] = min(min_k_offsets[name], off[2])
        access_collection = get_access_collection(section)
        for name, section_origin in section_origins.items():
            vl_origin = self.origins[name]
            shape = section.arrays[name].shape
            dimensions = array_dimensions(section.arrays[name])
            subset_strs = []
            idx = iter(range(3))
            if dimensions[0]:
                subset_strs.append(
                    "{i:+d}:{i:+d}+({I})".format(
                        i=vl_origin[0] - section_origin[0],
                        I=shape[next(idx)],
                    )
                )
            if dimensions[1]:
                subset_strs.append(
                    "{j:+d}:{j:+d}+({J})".format(
                        j=vl_origin[1] - section_origin[1], J=shape[next(idx)]
                    )
                )
            if dimensions[2]:
                subset_strs.append(
                    "k-({k_orig}){k:+d}:k-({k_orig}){k:+d}{K:+d}".format(
                        k_orig=get_axis_bound_str(vl_origin[2], "__K"),
                        k=min_k_offsets[name],
                        K=shape[next(idx)],
                    )
                )
            data_dims = shape[sum(dimensions) :]
            subset_strs.extend([f"0:{d}" for d in data_dims])
            subset_str = ",".join(subset_strs)
            if name in access_collection.read_fields():
                in_subsets[name] = subset_str
            if name in access_collection.write_fields():
                out_subsets[name] = subset_str
        return in_subsets, out_subsets


@dace.library.register_expansion(VerticalLoopLibraryNode, "naive")
class NaiveVerticalLoopExpansion(dace.library.ExpandTransformation):
    environments: List = []

    @staticmethod
    def expansion(
        node: "VerticalLoopLibraryNode", parent_state: dace.SDFGState, parent_sdfg: dace.SDFG
    ) -> dace.nodes.NestedSDFG:
        from gtc.common import LoopOrder

        if node.loop_order == LoopOrder.PARALLEL:
            return ParallelNaiveVerticalLoopExpander(node, parent_state, parent_sdfg).expand()
        else:
            return SequentialNaiveVerticalLoopExpander(node, parent_state, parent_sdfg).expand()


class SequentialNaiveVerticalLoopExpander(NaiveVerticalLoopExpander):
    @staticmethod
    def _get_loop_controls(interval: Interval, loop_order: LoopOrder):
        if loop_order == LoopOrder.BACKWARD:
            initialize_expr = f"({get_axis_bound_str(interval.end, '__K')})-1"
            condition_expr = f"k>=({get_axis_bound_str(interval.start, '__K')})"
            increment_expr = "k-1"
        else:
            initialize_expr = f"{get_axis_bound_str(interval.start, '__K')}"
            condition_expr = f"k<({get_axis_bound_str(interval.end, '__K')})"
            increment_expr = "k+1"
        return initialize_expr, condition_expr, increment_expr

    def add_nodes_and_edges(self):

        recent_state = self.res_state
        for interval, section in self.node.sections:
            loop_state = self.res_sdfg.add_state(section.name + "_state")
            _, _, recent_state = self.res_sdfg.add_loop(
                recent_state,
                loop_state,
                None,
                "k",
                *SequentialNaiveVerticalLoopExpander._get_loop_controls(
                    interval, self.node.loop_order
                ),
            )

            in_accesses = dict()
            out_accesses = dict()
            in_subsets, out_subsets = self.get_mapped_subsets_dicts(interval, section)
            for acc in (
                n for n, _ in section.all_nodes_recursive() if isinstance(n, dace.nodes.AccessNode)
            ):
                if acc.access != dace.AccessType.WriteOnly:
                    if acc.data not in in_accesses:
                        in_accesses[acc.data] = loop_state.add_read(acc.data)
                if acc.access != dace.AccessType.ReadOnly:
                    if acc.data not in out_accesses:
                        out_accesses[acc.data] = loop_state.add_write(acc.data)
            nsdfg = loop_state.add_nested_sdfg(
                sdfg=section,
                parent=None,
                inputs={k for k in in_accesses},
                outputs={k for k in out_accesses},
            )
            for name, acc in in_accesses.items():
                loop_state.add_edge(
                    acc, None, nsdfg, name, dace.memlet.Memlet.simple(name, in_subsets[name])
                )
            for name, acc in out_accesses.items():
                loop_state.add_edge(
                    nsdfg, name, acc, None, dace.memlet.Memlet.simple(name, out_subsets[name])
                )


class ParallelNaiveVerticalLoopExpander(NaiveVerticalLoopExpander):
    def add_nodes_and_edges(self):
        # for each section
        # acc -> map over k -> nsdfg with HE's
        in_accesses = dict()
        out_accesses = dict()

        for interval, section in self.node.sections:

            interval_str = get_interval_range_str(interval, "__K")
            map_entry, map_exit = self.res_state.add_map(
                section.name + "_map", ndrange={"k": interval_str}
            )

            section_inputs = set()
            section_outputs = set()
            for acc in (
                n for n, _ in section.all_nodes_recursive() if isinstance(n, dace.nodes.AccessNode)
            ):
                if acc.access != dace.AccessType.WriteOnly:
                    if acc.data not in in_accesses:
                        in_accesses[acc.data] = self.res_state.add_read(acc.data)
                    section_inputs.add(acc.data)
                if acc.access != dace.AccessType.ReadOnly:
                    if acc.data not in out_accesses:
                        out_accesses[acc.data] = self.res_state.add_write(acc.data)
                    section_outputs.add(acc.data)

            nsdfg = self.res_state.add_nested_sdfg(
                sdfg=section,
                parent=None,
                inputs=section_inputs,
                outputs=section_outputs,
            )
            in_subsets, out_subsets = self.get_mapped_subsets_dicts(interval, section)
            if len(in_subsets) == 0:
                self.res_state.add_edge(map_entry, None, nsdfg, None, memlet=dace.memlet.Memlet())
            if len(out_subsets) == 0:
                self.res_state.add_edge(nsdfg, None, map_exit, None, memlet=dace.memlet.Memlet())
            for name, subset in in_subsets.items():
                self.res_state.add_memlet_path(
                    in_accesses[name],
                    map_entry,
                    nsdfg,
                    src_conn=None,
                    dst_conn=name,
                    memlet=dace.memlet.Memlet.simple(name, subset),
                )
            for name, subset in out_subsets.items():
                self.res_state.add_memlet_path(
                    nsdfg,
                    map_exit,
                    out_accesses[name],
                    src_conn=name,
                    dst_conn=None,
                    memlet=dace.memlet.Memlet.simple(name, subset, dynamic=False),
                )


class NaiveHorizontalExecutionExpander(OIRLibraryNodeExpander):
    def get_origins(self):
        access_collection: AccessCollector.Result = get_access_collection(self.node)

        origins = dict()
        for name, offsets in access_collection.offsets().items():
            origins[name] = access_collection.offsets()[name].pop()
            for off in offsets:
                origins[name] = (
                    min(origins[name][0], off[0]),
                    min(origins[name][1], off[1]),
                    min(origins[name][2], off[2]),
                )
            origins[name] = (
                -origins[name][0] - self.node.iteration_space.i_interval.start.offset,
                -origins[name][1] - self.node.iteration_space.j_interval.start.offset,
                -origins[name][2],
            )
        return origins

    def get_innermost_memlets(self):

        access_collection: AccessCollector.Result = get_access_collection(self.node)

        in_memlets = dict()
        for name, offsets in access_collection.read_offsets().items():
            dimensions = array_dimensions(self.parent_sdfg.arrays[name])
            data_dims = self.parent_sdfg.arrays[name].shape[sum(dimensions) :]

            for off in offsets:
                subset_strs = [
                    f"{var}{self.origins[name][dim] + off[dim]:+d}"
                    for dim, var in enumerate("ij0")
                    if dimensions[dim]
                ]
                subset_strs.extend(f"0:{dim}" for dim in data_dims)
                acc_name = get_tasklet_symbol(name, off, is_target=False)
                in_memlets[acc_name] = dace.memlet.Memlet.simple(name, ",".join(subset_strs))

        out_memlets = dict()
        for name in access_collection.write_fields():
            dimensions = array_dimensions(self.parent_sdfg.arrays[name])
            data_dims = self.parent_sdfg.arrays[name].shape[sum(dimensions) :]
            subset_strs = [
                f"{var}{self.origins[name][dim]:+d}"
                for dim, var in enumerate("ij0")
                if dimensions[dim]
            ]
            subset_strs.extend(f"0:{dim}" for dim in data_dims)
            acc_name = "__" + name
            out_memlets[acc_name] = dace.memlet.Memlet.simple(
                name,
                ",".join(subset_strs),
                dynamic=any(isinstance(stmt, oir.MaskStmt) for stmt in self.node.oir_node.body),
            )

        return in_memlets, out_memlets

    def add_nodes_and_edges(self):
        in_memlets, out_memlets = self.get_innermost_memlets()
        map_ranges = {
            "i": get_interval_range_str(self.node.iteration_space.i_interval, "__I"),
            "j": get_interval_range_str(self.node.iteration_space.j_interval, "__J"),
        }
        inputs = [name[len("IN_") :] for name in self.node.in_connectors]
        outputs = [name[len("OUT_") :] for name in self.node.out_connectors]
        input_nodes = {name: self.res_state.add_read(name) for name in inputs}
        output_nodes = {name: self.res_state.add_write(name) for name in outputs}

        self.res_state.add_mapped_tasklet(
            self.node.name + "_tasklet",
            map_ranges=map_ranges,
            inputs=in_memlets,
            outputs=out_memlets,
            input_nodes=input_nodes,
            output_nodes=output_nodes,
            code=TaskletCodegen.apply(self.node.oir_node),
            external_edges=True,
        )


@dace.library.register_expansion(HorizontalExecutionLibraryNode, "naive")
class NaiveHorizontalExecutionExpansion(dace.library.ExpandTransformation):
    environments: List = []

    @staticmethod
    def expansion(
        node: "HorizontalExecutionLibraryNode", parent_state: dace.SDFGState, parent_sdfg: dace.SDFG
    ) -> dace.SDFG:
        return NaiveHorizontalExecutionExpander(node, parent_state, parent_sdfg).expand()<|MERGE_RESOLUTION|>--- conflicted
+++ resolved
@@ -163,14 +163,13 @@
         body_code = [indent + b for b in body_code]
         return "\n".join([mask_str] + body_code)
 
-<<<<<<< HEAD
     def visit_HorizontalMask(self, node: oir.HorizontalMask, **kwargs):
         imin = get_axis_bound_str(node.i.start, "__I")
         imax = get_axis_bound_str(node.i.end, "__I")
         jmin = get_axis_bound_str(node.j.start, "__J")
         jmax = get_axis_bound_str(node.j.end, "__J")
         return f"i >= {imin} and i < {imax} and j >= {jmin} and j < {jmax}"
-=======
+    
     class RemoveCastInIndexVisitor(eve.NodeTranslator):
         def visit_FieldAccess(self, node: oir.FieldAccess):
             if node.data_index:
@@ -189,7 +188,6 @@
                 return node
             else:
                 return oir.Cast(dtype=node.dtype, expr=node)
->>>>>>> 907be88b
 
     @classmethod
     def apply(cls, node: oir.HorizontalExecution, **kwargs: Any) -> str:
