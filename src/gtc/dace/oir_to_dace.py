# -*- coding: utf-8 -*-
#
# GTC Toolchain - GT4Py Project - GridTools Framework
#
# Copyright (c) 2014-2021, ETH Zurich
# All rights reserved.
#
# This file is part of the GT4Py project and the GridTools framework.
# GT4Py is free software: you can redistribute it and/or modify it under
# the terms of the GNU General Public License as published by the
# Free Software Foundation, either version 3 of the License, or any later
# version. See the LICENSE.txt file at the top-level directory of this
# distribution for a copy of the license or check <https://www.gnu.org/licenses/>.
#
# SPDX-License-Identifier: GPL-3.0-or-later

from abc import ABC, abstractmethod
from typing import Dict, List, Tuple, Union

import dace
import dace.properties
import dace.subsets
import networkx as nx
import numpy as np
from dace import SDFG
from dace.sdfg.graph import MultiConnectorEdge

import eve
import gtc.oir as oir
from gtc.common import LevelMarker, data_type_to_typestr
from gtc.dace.nodes import HorizontalExecutionLibraryNode, VerticalLoopLibraryNode
from gtc.dace.utils import (
    CartesianIJIndexSpace,
    IntervalMapping,
    nodes_extent_calculation,
    oir_iteration_space_computation,
)
from gtc.oir import FieldDecl, Interval, ScalarDecl, Stencil, Temporary
from gtc.passes.oir_optimizations.utils import AccessCollector


def _offset_origin(interval: oir.Interval, origin: oir.AxisBound) -> oir.Interval:
    if origin >= oir.AxisBound.start():
        return interval
    return interval.shifted(-origin.offset)


class BaseOirSDFGBuilder(ABC):
    has_transients = True

    def __init__(self, name, stencil: Stencil, nodes):
        self._stencil = stencil
        self._sdfg = SDFG(name)
        self._state = self._sdfg.add_state(name + "_state")
        for node in nodes:
            self._state.add_node(node)
        self._extents = nodes_extent_calculation(nodes)
        self._nodes = nodes
        self._dtypes = {decl.name: decl.dtype for decl in stencil.declarations + stencil.params}
        self._axes = {
            decl.name: decl.dimensions
            for decl in stencil.declarations + stencil.params
            if isinstance(decl, FieldDecl)
        }

        self._recent_write_acc: Dict[str, dace.nodes.AccessNode] = dict()
        self._recent_read_acc: Dict[str, dace.nodes.AccessNode] = dict()

        self._access_nodes: Dict[str, dace.nodes.AccessNode] = dict()
        self._access_collection_cache: Dict[int, AccessCollector.Result] = dict()
        self._source_nodes: Dict[str, dace.nodes.AccessNode] = dict()
        self._delete_candidates: List[MultiConnectorEdge] = list()

    def _access_space_to_subset(self, name, access_space):
        extent = self._extents[name]
        origin = (extent[0][0], extent[1][0])
        subsets = []
        if self._axes[name][0]:
            subsets.append(
                "{start}:__I{end:+d}".format(
                    start=origin[0] + access_space[0][0], end=origin[0] + access_space[0][1]
                )
            )
        if self._axes[name][1]:
            subsets.append(
                "{start}:__J{end:+d}".format(
                    start=origin[1] + access_space[1][0], end=origin[1] + access_space[1][1]
                )
            )
        return subsets

    def _are_nodes_ordered(self, name, node1, node2):
        assert name in self._access_nodes
        assert node1.data == name
        assert node2.data == name
        return self._access_nodes[name].index(node1) < self._access_nodes[name].index(node2)

    def _get_source(self, name):
        if name not in self._source_nodes:
            self._source_nodes[name] = self._state.add_read(name)
            if name not in self._access_nodes:
                self._access_nodes[name] = []
            self._access_nodes[name].insert(0, self._source_nodes[name])
        return self._source_nodes[name]

    def _get_new_sink(self, name):
        res = self._state.add_access(name)
        if name not in self._access_nodes:
            self._access_nodes[name] = []
        self._access_nodes[name].append(res)
        return res

    def _get_current_sink(self, name):
        if name in self._access_nodes:
            return self._access_nodes[name][-1]
        return None

    def _get_access_collection(
        self, node: "Union[HorizontalExecutionLibraryNode, VerticalLoopLibraryNode, SDFG]"
    ) -> "AccessCollector.Result":
        if isinstance(node, SDFG):
            res = AccessCollector.Result([])
            for node in node.states()[0].nodes():
                if isinstance(node, (HorizontalExecutionLibraryNode, VerticalLoopLibraryNode)):
                    collection = self._get_access_collection(node)
                    res._ordered_accesses.extend(collection._ordered_accesses)
            return res
        elif isinstance(node, list):
            res = AccessCollector.Result([])
            for n in node:
                if isinstance(n, (HorizontalExecutionLibraryNode, VerticalLoopLibraryNode)):
                    collection = self._get_access_collection(n)
                    res._ordered_accesses.extend(collection._ordered_accesses)
            return res
        elif isinstance(node, HorizontalExecutionLibraryNode):
            if id(node.oir_node) not in self._access_collection_cache:
                self._access_collection_cache[id(node.oir_node)] = AccessCollector.apply(
                    node.oir_node
                )
            return self._access_collection_cache[id(node.oir_node)]
        else:
            assert isinstance(node, VerticalLoopLibraryNode)
            res = AccessCollector.Result([])
            for _, sdfg in node.sections:
                collection = self._get_access_collection(sdfg)
                res._ordered_accesses.extend(collection._ordered_accesses)
            return res

    def _get_recent_reads(self, name, interval):
        if name not in self._recent_read_acc:
            self._recent_read_acc[name] = IntervalMapping()
        if not self._axes[name][2]:
            interval = Interval.full()
        return self._recent_read_acc[name][interval]

    def _get_recent_writes(self, name, interval):
        if name not in self._recent_write_acc:
            self._recent_write_acc[name] = IntervalMapping()
        if not self._axes[name][2]:
            interval = Interval.full()
        return self._recent_write_acc[name][interval]

    def _set_read(self, name, interval, node):
        if name not in self._recent_read_acc:
            self._recent_read_acc[name] = IntervalMapping()
        if not self._axes[name][2]:
            interval = Interval.full()
        self._recent_read_acc[name][interval] = node

    def _set_write(self, name, interval, node):
        if name not in self._recent_write_acc:
            self._recent_write_acc[name] = IntervalMapping()
        if not self._axes[name][2]:
            interval = Interval.full()
        self._recent_write_acc[name][interval] = node

    def _reset_writes(self):
        self._recent_write_acc = dict()

    def _add_read_edges(self, node, collections: List[Tuple[Interval, AccessCollector.Result]]):
        read_accesses: Dict[str, dace.nodes.AccessNode] = dict()
        for interval, access_collection in collections:

            for name in access_collection.read_fields():
                for offset in access_collection.read_offsets()[name]:
                    read_interval = interval.shifted(offset[2])
                    for candidate_access in self._get_recent_writes(name, read_interval):
                        if name not in read_accesses or self._are_nodes_ordered(
                            name, read_accesses[name], candidate_access
                        ):
                            # candidate_access is downstream from recent_access, therefore candidate is more recent
                            read_accesses[name] = candidate_access

        for interval, access_collection in collections:
            for name in access_collection.read_fields():
                for offset in access_collection.read_offsets()[name]:
                    read_interval = interval.shifted(offset[2])
                    if name not in read_accesses:
                        read_accesses[name] = self._get_source(name)
                    self._set_read(name, read_interval, read_accesses[name])

        for name, recent_access in read_accesses.items():
            node.add_in_connector("IN_" + name)
            self._state.add_edge(recent_access, None, node, "IN_" + name, dace.Memlet())

    def _add_write_edges(self, node, collections: List[Tuple[Interval, AccessCollector.Result]]):
        write_accesses = dict()
        for interval, access_collection in collections:
            for name in access_collection.write_fields():
                access_node = self._get_current_sink(name)
<<<<<<< HEAD

=======
>>>>>>> 35c048b8
                if access_node is None or (
                    (name not in write_accesses)
                    and (
                        access_node in self._get_recent_reads(name, interval)
                        or access_node in self._get_recent_writes(name, interval)
                        or nx.has_path(self._state.nx, access_node, node)
                    )
                ):
                    write_accesses[name] = self._get_new_sink(name)
                else:
                    write_accesses[name] = access_node
                self._set_write(name, interval, write_accesses[name])

        for name, access_node in write_accesses.items():
            node.add_out_connector("OUT_" + name)
            self._state.add_edge(node, "OUT_" + name, access_node, None, dace.Memlet())

    def _add_write_after_write_edges(
        self, node, collections: List[Tuple[Interval, AccessCollector.Result]]
    ):
        for interval, collection in collections:
            for name in collection.write_fields():
                for src in self._get_recent_writes(name, interval):
                    edge = self._state.add_edge(src, None, node, None, dace.Memlet())
                    self._delete_candidates.append(edge)

    def _add_write_after_read_edges(
        self, node, collections: List[Tuple[Interval, AccessCollector.Result]]
    ):
        for interval, collection in collections:
            for name in collection.read_fields():
                for offset in collection.read_offsets()[name]:
                    read_interval = interval.shifted(offset[2])
                    for dst in self._get_recent_writes(name, read_interval):
                        edge = self._state.add_edge(node, None, dst, None, dace.Memlet())
                        self._delete_candidates.append(edge)

        for interval, collection in collections:
            for name in collection.write_fields():
                self._set_write(name, interval, node)

    def add_node(self, node):
        self._state.add_node(node)

    def finalize(self):
        for edge in self._delete_candidates:
            assert edge.src_conn is None
            assert edge.dst_conn is None
            self._state.remove_edge(edge)
            if not nx.has_path(self._state.nx, edge.src, edge.dst):
                self._state.add_edge(edge.src, edge.src_conn, edge.dst, edge.dst_conn, edge.data)

        self.add_subsets()
        self.add_arrays()

        for acc in (n for n in self._state.nodes() if isinstance(n, dace.nodes.AccessNode)):
            is_write = len(self._state.in_edges(acc)) > 0 and all(
                edge.data.data is not None for edge in self._state.in_edges(acc)
            )
            is_read = len(self._state.out_edges(acc)) > 0 and all(
                edge.data.data is not None for edge in self._state.out_edges(acc)
            )
            if is_read and is_write:
                acc.access = dace.AccessType.ReadWrite
            elif is_read:
                acc.access = dace.AccessType.ReadOnly
            else:
                assert is_write
                acc.access = dace.AccessType.WriteOnly

    def _get_sdfg(self):
        self.finalize()
        return self._sdfg

    def add_arrays(self):
        shapes = self.get_shapes()
        for decl in self._stencil.params + self._stencil.declarations:
            name = decl.name
            dtype = dace.dtypes.typeclass(np.dtype(data_type_to_typestr(self._dtypes[name])).name)
            if isinstance(decl, ScalarDecl):
                self._sdfg.add_symbol(name, stype=dtype)
            else:
                if name not in self._get_access_collection(self._sdfg).offsets():
                    continue
                assert name in self._dtypes
                strides = tuple(
                    dace.symbolic.pystr_to_symbolic(f"__{name}_{var}_stride")
                    for is_axis, var in zip(self._axes[name], "IJK")
                    if is_axis
                ) + tuple(
                    dace.symbolic.pystr_to_symbolic(f"__{name}_d{dim}_stride")
                    for dim, _ in enumerate(decl.data_dims)
                )
                self._sdfg.add_array(
                    name,
                    dtype=dtype,
                    shape=shapes[name],
                    strides=strides,
                    transient=isinstance(decl, Temporary) and self.has_transients,
                    lifetime=dace.AllocationLifetime.Persistent,
                )

    def add_subsets(self):
        decls = {decl.name: decl for decl in self._stencil.params + self._stencil.declarations}
        for node in self._state.nodes():
            if isinstance(node, dace.nodes.LibraryNode):
                access_spaces_input, access_spaces_output = self.get_access_spaces(node)
                k_subset_strs_input, k_subset_strs_output = self.get_k_subsets(node)
                for edge in self._state.in_edges(node) + self._state.out_edges(node):
                    if edge.dst_conn is not None:
                        name = edge.src.data
                        access_space = access_spaces_input[name]
                        subset_str_k = k_subset_strs_input.get(name, None)
                        dynamic = isinstance(node, HorizontalExecutionLibraryNode) and any(
                            isinstance(stmt, oir.MaskStmt) for stmt in node.oir_node.body
                        )
                    elif edge.src_conn is not None:
                        name = edge.dst.data
                        access_space = access_spaces_output[name]
                        subset_str_k = k_subset_strs_output.get(name, None)
                        dynamic = False
                    else:
                        continue
                    subset_strs = self._access_space_to_subset(name, access_space)
                    if subset_str_k is not None:
                        subset_strs.append(subset_str_k)
                    for dim in decls[name].data_dims:
                        subset_strs.append(f"0:{dim}")
                    edge.data = dace.Memlet.simple(
                        data=name, subset_str=",".join(subset_strs), dynamic=dynamic
                    )

    @abstractmethod
    def get_k_size(self, name):
        pass

    @abstractmethod
    def add_read_edges(self, node):
        pass

    @abstractmethod
    def add_write_edges(self, node):
        pass

    @abstractmethod
    def add_write_after_read_edges(self, node):
        pass

    @abstractmethod
    def add_write_after_write_edges(self, node):
        pass

    @abstractmethod
    def get_k_subsets(self, node):
        pass

    @abstractmethod
    def get_access_spaces(self, node):
        pass

    @abstractmethod
    def get_shapes(self):
        pass

    @classmethod
    def build(cls, name, stencil: Stencil, nodes: List[dace.nodes.LibraryNode]):
        builder = cls(name, stencil, nodes)
        for n in nodes:
            builder.add_write_after_write_edges(n)
            builder.add_read_edges(n)
            builder.add_write_edges(n)
        builder._reset_writes()
        for n in reversed(nodes):
            builder.add_write_after_read_edges(n)
        res = builder._get_sdfg()
        res.validate()
        return res


class VerticalLoopSectionOirSDFGBuilder(BaseOirSDFGBuilder):
    has_transients = False

    def get_shapes(self):
        import dace.subsets

        subsets = dict()
        for edge in self._state.edges():
            if edge.data.data is not None:
                if edge.data.data not in subsets:
                    subsets[edge.data.data] = edge.data.subset
                subsets[edge.data.data] = dace.subsets.union(
                    subsets[edge.data.data], edge.data.subset
                )
        return {name: subset.bounding_box_size() for name, subset in subsets.items()}

    def get_k_size(self, name):
        if not self._axes[name][2]:
            return None
        collection = self._get_access_collection(self._sdfg)
        min_k = min(o[2] for o in collection.offsets()[name])
        max_k = max(o[2] for o in collection.offsets()[name])
        return str(max_k - min_k + 1)

    def get_k_subsets(self, node):
        assert isinstance(node, HorizontalExecutionLibraryNode)
        write_subsets = dict()
        read_subsets = dict()
        k_origins = dict()

        section_collection = self._get_access_collection(self._nodes)
        for name, offsets in section_collection.offsets().items():
            k_origins[name] = -min(o[2] for o in offsets)

        collection = self._get_access_collection(node)
        for name, offsets in collection.read_offsets().items():
            if self._axes[name][2]:
                read_subsets[name] = "{origin}{min_off:+d}:{origin}{max_off:+d}".format(
                    origin=k_origins[name],
                    min_off=min(o[2] for o in offsets),
                    max_off=max(o[2] for o in offsets) + 1,
                )
        for name in collection.write_fields():
            if self._axes[name][2]:
                write_subsets[name] = "{origin}:{origin}+1".format(origin=k_origins[name])
        return read_subsets, write_subsets

    def add_read_edges(self, node):
        interval = Interval.full()
        return self._add_read_edges(node, [(interval, self._get_access_collection(node))])

    def add_write_edges(self, node):
        interval = Interval.full()
        return self._add_write_edges(node, [(interval, self._get_access_collection(node))])

    def add_write_after_write_edges(self, node):
        interval = Interval.full()
        return self._add_write_after_write_edges(
            node, [(interval, self._get_access_collection(node))]
        )

    def add_write_after_read_edges(self, node):
        interval = Interval.full()
        return self._add_write_after_read_edges(
            node, [(interval, self._get_access_collection(node))]
        )

    def get_access_spaces(self, node):
        assert isinstance(node, HorizontalExecutionLibraryNode)
        input_spaces = dict()
        output_spaces = dict()

        iteration_space = node.iteration_space
        assert iteration_space is not None
        collection = self._get_access_collection(node)
        for name in collection.read_fields():
            access_space = CartesianIJIndexSpace.from_offset(collection.read_offsets()[name].pop())
            for offset in collection.read_offsets()[name]:
                access_space = access_space | CartesianIJIndexSpace.from_offset(offset)
            input_spaces[name] = access_space.compose(iteration_space)
        for name in collection.write_fields():
            access_space = CartesianIJIndexSpace.from_offset(collection.write_offsets()[name].pop())
            for offset in collection.write_offsets()[name]:
                access_space = access_space | CartesianIJIndexSpace.from_offset(offset)
            output_spaces[name] = access_space.compose(iteration_space)
        return input_spaces, output_spaces


class StencilOirSDFGBuilder(BaseOirSDFGBuilder):
    def get_shapes(self):
        shapes = dict()
        for decl in self._stencil.params + self._stencil.declarations:
            name = decl.name
            if name not in self._axes or name not in self._extents:
                continue
            shape = []
            if self._axes[name][0]:
                di = self._extents[name][0][1] + self._extents[name][0][0]
                shape.append(f"__I{di:+d}")
            if self._axes[name][1]:
                dj = self._extents[name][1][1] + self._extents[name][1][0]
                shape.append(f"__J{dj:+d}")
            if self._axes[name][2]:
                shape.append(self.get_k_size(name))
            for dim in decl.data_dims:
                shape.append(str(dim))
            shapes[name] = shape
        return shapes

    def get_k_size(self, name):

        if not self._axes[name][2]:
            return None

        axis_idx = sum(self._axes[name][:2])

        subset = None
        for edge in self._state.edges():
            if edge.data.data is not None and edge.data.data == name:
                if subset is None:
                    subset = edge.data.subset
                subset = dace.subsets.union(subset, edge.data.subset)
        subset: dace.subsets.Range
        k_size = subset.bounding_box_size()[axis_idx]

        k_sym = dace.symbol("__K")
        k_size_symbolic = dace.symbolic.pystr_to_symbolic(k_size)
        if k_sym in k_size_symbolic.free_symbols and bool(k_size_symbolic >= k_sym):
            return k_size
        else:
            return "__K"

    def get_k_subsets(self, node):
        assert isinstance(node, VerticalLoopLibraryNode)

        write_intervals = dict()
        read_intervals = dict()
        k_origins = dict()
        for interval, sdfg in node.sections:
            collection = self._get_access_collection(sdfg)
            for name, offsets in collection.read_offsets().items():
                if self._axes[name][2]:
                    for offset in offsets:
                        read_interval = interval.shifted(offset[2])
                        read_intervals.setdefault(name, read_interval)
                        read_intervals[name] = Interval(
                            start=min(read_intervals[name].start, read_interval.start),
                            end=max(read_intervals[name].end, read_interval.end),
                        )
                        k_origins[name] = min(
                            k_origins.get(name, read_interval.start), read_interval.start
                        )

            for name in collection.write_fields():
                if self._axes[name][2]:
                    write_intervals.setdefault(name, interval)
                    write_intervals[name] = Interval(
                        start=min(write_intervals[name].start, interval.start),
                        end=max(write_intervals[name].end, interval.end),
                    )
                    k_origins[name] = min(k_origins.get(name, interval.start), interval.start)
        write_subsets = dict()
        for name, interval in write_intervals.items():
            res_interval = _offset_origin(interval, k_origins[name])
            write_subsets[name] = "{}{:+d}:{}{:+d}".format(
                "__K" if res_interval.start.level == LevelMarker.END else "",
                res_interval.start.offset,
                "__K" if res_interval.end.level == LevelMarker.END else "",
                res_interval.end.offset,
            )
        read_subsets = dict()
        for name, interval in read_intervals.items():
            res_interval = _offset_origin(interval, k_origins[name])
            read_subsets[name] = "{}{:+d}:{}{:+d}".format(
                "__K" if res_interval.start.level == LevelMarker.END else "",
                res_interval.start.offset,
                "__K" if res_interval.end.level == LevelMarker.END else "",
                res_interval.end.offset,
            )
        return read_subsets, write_subsets

    def get_access_spaces(self, node):
        assert isinstance(node, VerticalLoopLibraryNode)
        input_spaces = dict()
        output_spaces = dict()
        for _, sdfg in node.sections:
            for n in sdfg.states()[0].nodes():

                if not isinstance(n, HorizontalExecutionLibraryNode):
                    continue
                iteration_space = n.iteration_space
                assert iteration_space is not None
                collection = self._get_access_collection(n)
                for name in collection.read_fields():
                    access_space = CartesianIJIndexSpace.from_offset(
                        collection.read_offsets()[name].pop()
                    )
                    for offset in collection.read_offsets()[name]:
                        access_space = access_space | CartesianIJIndexSpace.from_offset(offset)
                    if name not in input_spaces:
                        input_spaces[name] = access_space.compose(iteration_space)
                    else:
                        input_spaces[name] = input_spaces[name] | access_space.compose(
                            iteration_space
                        )
                for name in collection.write_fields():
                    access_space = CartesianIJIndexSpace.from_offset(
                        collection.write_offsets()[name].pop()
                    )
                    for offset in collection.write_offsets()[name]:
                        access_space = access_space | CartesianIJIndexSpace.from_offset(offset)
                    if name not in output_spaces:
                        output_spaces[name] = access_space.compose(iteration_space)
                    else:
                        output_spaces[name] = output_spaces[name] | access_space.compose(
                            iteration_space
                        )
        return input_spaces, output_spaces

    def _get_collection_from_sections(self, sections):
        res = []
        for interval, sdfg in sections:
            collection = self._get_access_collection(sdfg)
            res.append((interval, collection))
        return res

    def add_read_edges(self, node):
        collections = self._get_collection_from_sections(node.sections)
        return self._add_read_edges(node, collections)

    def add_write_edges(self, node):
        collections = self._get_collection_from_sections(node.sections)
        return self._add_write_edges(node, collections)

    def add_write_after_write_edges(self, node):
        collections = self._get_collection_from_sections(node.sections)
        return self._add_write_after_write_edges(node, collections)

    def add_write_after_read_edges(self, node):
        collections = self._get_collection_from_sections(node.sections)
        return self._add_write_after_read_edges(node, collections)


class OirSDFGBuilder(eve.NodeVisitor):
    def visit_HorizontalExecution(
        self, node: oir.HorizontalExecution, *, iteration_spaces, **kwargs
    ):
        return HorizontalExecutionLibraryNode(
            name=f"HorizontalExecution_{id(node)}",
            oir_node=node,
            iteration_space=iteration_spaces[id(node)],
        )

    def visit_VerticalLoopSection(self, node: oir.VerticalLoopSection, **kwargs):
        library_nodes = [self.visit(he, **kwargs) for he in node.horizontal_executions]
        sdfg = VerticalLoopSectionOirSDFGBuilder.build(
            f"VerticalLoopSection_{id(node)}", kwargs["stencil"], library_nodes
        )
        return node.interval, sdfg

    def visit_VerticalLoop(self, node: oir.VerticalLoop, **kwargs):
        sections = [self.visit(section, **kwargs) for section in node.sections]
        return VerticalLoopLibraryNode(
            name=f"VerticalLoop_{id(node)}",
            loop_order=node.loop_order,
            sections=sections,
            caches=node.caches,
        )

    def visit_Stencil(self, node: oir.Stencil, **kwargs):
        iteration_spaces = oir_iteration_space_computation(node)
        library_nodes = [
            self.visit(vl, stencil=node, iteration_spaces=iteration_spaces, **kwargs)
            for vl in node.vertical_loops
        ]
        return StencilOirSDFGBuilder.build(node.name, node, library_nodes)<|MERGE_RESOLUTION|>--- conflicted
+++ resolved
@@ -208,10 +208,6 @@
         for interval, access_collection in collections:
             for name in access_collection.write_fields():
                 access_node = self._get_current_sink(name)
-<<<<<<< HEAD
-
-=======
->>>>>>> 35c048b8
                 if access_node is None or (
                     (name not in write_accesses)
                     and (
