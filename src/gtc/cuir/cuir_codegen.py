--- conflicted
+++ resolved
@@ -46,7 +46,6 @@
         """
     )
 
-<<<<<<< HEAD
     While = as_mako(
         """
         while (${cond}) {
@@ -55,8 +54,6 @@
         """
     )
 
-=======
->>>>>>> e7d918ad
     def visit_FieldAccess(self, node: cuir.FieldAccess, **kwargs: Any):
         def maybe_const(s):
             try:
@@ -76,12 +73,7 @@
         start = self.visit(node.start, **kwargs)
         end = self.visit(node.end, **kwargs)
         body = "\n".join(self.visit(node.body, **kwargs))
-<<<<<<< HEAD
-        code = f"for({node.target_name} = {start}; {node.target_name} {op} {end}; {node.target_name} += {node.inc}) {{ {body} }}"
-        return code
-=======
         return f"for({node.target_name} = {start}; {node.target_name} {op} {end}; {node.target_name} += {node.inc}) {{ {body} }}"
->>>>>>> e7d918ad
 
     def visit_IJCacheAccess(
         self, node: cuir.IJCacheAccess, symtable: Dict[str, Any], **kwargs: Any
@@ -302,12 +294,8 @@
 
         pos_accesses = CUIRCodegen.positional_accesses(node)
         if pos_accesses:
-<<<<<<< HEAD
             access_pairs = [(access.split("(")[0], 0) for access in pos_accesses]
             fields.update({pair[0]: pair[1] for pair in access_pairs})
-=======
-            fields.update(set([(access.split("(")[0], 0) for access in pos_accesses]))
->>>>>>> e7d918ad
 
         return self.generic_visit(
             node,
@@ -449,10 +437,7 @@
                 cuir.IJExtent.zero().union(*node.iter_tree().if_isinstance(cuir.IJExtent)), **kwargs
             ),
             is_positional=CUIRCodegen.positional_accesses(node),
-<<<<<<< HEAD
             kernel_extents=kernel_extents,
-=======
->>>>>>> e7d918ad
             loop_start=loop_start,
             loop_fields=loop_fields,
             ctype=ctype,
