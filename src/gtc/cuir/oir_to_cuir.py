# -*- coding: utf-8 -*-
#
# GTC Toolchain - GT4Py Project - GridTools Framework
#
# Copyright (c) 2014-2021, ETH Zurich
# All rights reserved.
#
# This file is part of the GT4Py project and the GridTools framework.
# GT4Py is free software: you can redistribute it and/or modify it under
# the terms of the GNU General Public License as published by the
# Free Software Foundation, either version 3 of the License, or any later
# version. See the LICENSE.txt file at the top-level directory of this
# distribution for a copy of the license or check <https://www.gnu.org/licenses/>.
#
# SPDX-License-Identifier: GPL-3.0-or-later

from typing import Any, Callable, Dict, Set, Union

import eve
from gtc import common, oir
from gtc.cuir import cuir
from gtc.passes.oir_optimizations.utils import symbol_name_creator


class OIRToCUIR(eve.NodeTranslator):
    contexts = (eve.SymbolTableTrait.symtable_merger,)

    def visit_Literal(self, node: oir.Literal, **kwargs: Any) -> cuir.Literal:
        return cuir.Literal(value=node.value, dtype=node.dtype)

    def visit_FieldDecl(self, node: oir.FieldDecl, **kwargs: Any) -> cuir.FieldDecl:
        return cuir.FieldDecl(
            name=node.name, dtype=node.dtype, dimensions=node.dimensions, data_dims=node.data_dims
        )

    def visit_ScalarDecl(self, node: oir.ScalarDecl, **kwargs: Any) -> cuir.FieldDecl:
        return cuir.ScalarDecl(name=node.name, dtype=node.dtype)

    def visit_UnaryOp(self, node: oir.UnaryOp, **kwargs: Any) -> cuir.UnaryOp:
        return cuir.UnaryOp(op=node.op, expr=self.visit(node.expr, **kwargs), dtype=node.dtype)

    def visit_BinaryOp(self, node: oir.BinaryOp, **kwargs: Any) -> cuir.BinaryOp:
        return cuir.BinaryOp(
            op=node.op,
            left=self.visit(node.left, **kwargs),
            right=self.visit(node.right, **kwargs),
            dtype=node.dtype,
        )

    def visit_Temporary(self, node: oir.Temporary, **kwargs: Any) -> cuir.Temporary:
        return cuir.Temporary(name=node.name, dtype=node.dtype)

<<<<<<< HEAD
    def visit_VariableOffset(
        self, node: common.VariableOffset, **kwargs: Any
    ) -> cuir.VariableOffset:
        return cuir.VariableOffset(i=node.i, j=node.j, k=self.visit(node.k, **kwargs))
=======
    def visit_VariableKOffset(
        self, node: common.VariableKOffset, **kwargs: Any
    ) -> cuir.VariableKOffset:
        return cuir.VariableKOffset(k=self.visit(node.k, **kwargs))
>>>>>>> b5409fa4

    def visit_FieldAccess(
        self,
        node: oir.FieldAccess,
        *,
        ij_caches: Dict[str, cuir.IJCacheDecl],
        k_caches: Dict[str, cuir.KCacheDecl],
        accessed_fields: Set[str],
        **kwargs: Any,
    ) -> Union[cuir.FieldAccess, cuir.IJCacheAccess, cuir.KCacheAccess]:
        in_horizontal_mask = kwargs.get("in_horizontal_mask", False)
        data_index = self.visit(
            node.data_index,
            ij_caches=ij_caches,
            k_caches=k_caches,
            accessed_fields=accessed_fields,
            **kwargs,
        )
        offset = self.visit(
            node.offset,
            ij_caches=ij_caches,
            k_caches=k_caches,
            accessed_fields=accessed_fields,
            **kwargs,
        )
        if node.name in ij_caches:
            return cuir.IJCacheAccess(
                name=ij_caches[node.name].name,
                offset=offset,
                dtype=node.dtype,
                in_horizontal_mask=in_horizontal_mask,
                data_index=data_index,
            )
        if node.name in k_caches:
            return cuir.KCacheAccess(
                name=k_caches[node.name].name,
                offset=offset,
                dtype=node.dtype,
                data_index=data_index,
            )
        accessed_fields.add(node.name)
        return cuir.FieldAccess(
            name=node.name,
<<<<<<< HEAD
            offset=node.offset,
=======
            offset=offset,
>>>>>>> b5409fa4
            data_index=data_index,
            dtype=node.dtype,
            in_horizontal_mask=in_horizontal_mask,
        )

    def visit_ScalarAccess(
        self, node: oir.ScalarAccess, *, symtable: Dict[str, Any], **kwargs: Any
    ) -> cuir.ScalarAccess:
        if isinstance(symtable.get(node.name, None), oir.ScalarDecl):
            return cuir.FieldAccess(
                name=node.name, offset=common.CartesianOffset.zero(), dtype=node.dtype
            )
        return cuir.ScalarAccess(name=node.name, dtype=node.dtype)

    def visit_AssignStmt(self, node: oir.AssignStmt, **kwargs: Any) -> cuir.AssignStmt:
        return cuir.AssignStmt(
            left=self.visit(node.left, **kwargs), right=self.visit(node.right, **kwargs)
        )

    def _ref_from_axis_bound(self, axis_bound: common.AxisBound, *, axis: str) -> cuir.Expr:
        scalar_name = f"{axis}_size"
        int_type = common.DataType.INT32

        if axis_bound.level == common.LevelMarker.END:
            return cuir.BinaryOp(
                op=common.ArithmeticOperator.ADD,
                left=cuir.ScalarAccess(name=scalar_name, dtype=int_type),
                right=cuir.Literal(value=str(axis_bound.offset), dtype=int_type),
                dtype=int_type,
            )
        else:
            return cuir.Literal(value=str(axis_bound.offset), dtype=int_type)

    def _expr_from_horizontal_interval(
        self,
        interval: common.HorizontalInterval,
        *,
        axis: str,
        **kwargs: Any,
    ) -> cuir.Expr:
        scalar_name = f"{axis}_pos(0_c, 0_c, 0_c)"
        int_type = common.DataType.INT32

        if interval.is_single_index:
            return cuir.BinaryOp(
                op=common.ComparisonOperator.EQ,
                left=cuir.ScalarAccess(name=scalar_name, dtype=int_type),
                right=self._ref_from_axis_bound(interval.start, axis=axis),
                dtype=int_type,
            )
        else:
            if interval.start:
                start_expr = cuir.BinaryOp(
                    op=common.ComparisonOperator.GE,
                    left=cuir.ScalarAccess(
                        name=scalar_name,
                        dtype=int_type,
                    ),
                    right=self._ref_from_axis_bound(interval.start, axis=axis),
                    dtype=int_type,
                )
            else:
                start_expr = None

            if interval.end:
                end_expr = cuir.BinaryOp(
                    op=common.ComparisonOperator.LT,
                    left=cuir.ScalarAccess(
                        name=scalar_name,
                        dtype=int_type,
                    ),
                    right=self._ref_from_axis_bound(interval.end, axis=axis),
                    dtype=int_type,
                )
            else:
                end_expr = None

            if start_expr and end_expr:
                return cuir.BinaryOp(
                    op=common.LogicalOperator.AND, left=start_expr, right=end_expr, dtype=int_type
                )
            else:
                # Return the first non-None expr, or if all are None, then return None
                return next((expr for expr in (start_expr, end_expr) if expr is not None), None)

    def visit_HorizontalMask(self, node: oir.HorizontalMask, **kwargs: Any) -> cuir.Expr:
        i_expr = self._expr_from_horizontal_interval(node.i, axis="i", **kwargs)
        j_expr = self._expr_from_horizontal_interval(node.j, axis="j", **kwargs)
        if i_expr and j_expr:
            return cuir.BinaryOp(
                op=common.LogicalOperator.AND,
                left=i_expr,
                right=j_expr,
                dtype=common.DataType.INT32,
            )
        else:
            true_value = cuir.Literal(value=common.BuiltInLiteral.TRUE, dtype=common.DataType.BOOL)
            # Return the first non-None expr, or if all are None, then return True
            return next((expr for expr in (i_expr, j_expr) if expr is not None), true_value)

    def visit_MaskStmt(self, node: oir.MaskStmt, **kwargs: Any) -> cuir.MaskStmt:
        return cuir.MaskStmt(
            mask=self.visit(node.mask, **kwargs),
            body=self.visit(
                node.body, in_horizontal_mask=isinstance(node.mask, oir.HorizontalMask), **kwargs
            ),
        )

    def visit_While(self, node: oir.While, **kwargs: Any) -> cuir.While:
        return cuir.While(
            cond=self.visit(node.cond, **kwargs),
            body=self.visit(node.body, **kwargs),
        )

    def visit_AxisIndex(self, node: oir.AxisIndex, **kwargs: Any) -> cuir.ScalarAccess:
        offset = common.CartesianOffset.zero()
        scalar_name = f"{node.axis.lower()}_pos({offset.i}_c, {offset.j}_c, {offset.k}_c)"
        return cuir.ScalarAccess(name=scalar_name, dtype=common.DataType.INT32)

    def visit_For(self, node: oir.For, **kwargs: Any) -> cuir.For:
        def lower_axis_bound(axis_bound: oir.AxisBound) -> cuir.Expr:
            int_type = common.DataType.INT32
            offset_literal = cuir.Literal(value=str(axis_bound.offset), dtype=int_type)
            if axis_bound.level == common.LevelMarker.START:
                return offset_literal
            else:
                endpoint = cuir.ScalarAccess(name="k_size", dtype=int_type)
                return (
                    cuir.BinaryOp(
                        op=common.ArithmeticOperator.ADD,
                        left=endpoint,
                        right=offset_literal,
                        dtype=int_type,
                    )
                    if axis_bound.offset != 0
                    else endpoint
                )

        def make_bound(endpt: Union[oir.Expr, common.AxisBound], **kwargs: Any) -> cuir.Expr:
            if isinstance(endpt, oir.Expr):
                return self.visit(endpt, **kwargs)
            else:
                return lower_axis_bound(endpt)

        return cuir.For(
            target_name=node.target_name,
            start=make_bound(node.start, **kwargs),
            end=make_bound(node.end, **kwargs),
            inc=node.inc,
            body=self.visit(node.body, **kwargs),
        )

    def visit_AxisIndex(self, node: oir.AxisIndex, **kwargs: Any) -> cuir.ScalarAccess:
        offset = common.CartesianOffset.zero()
        scalar_name = f"{node.axis.lower()}_pos({offset.i}_c, {offset.j}_c, {offset.k}_c)"
        return cuir.ScalarAccess(name=scalar_name, dtype=common.DataType.INT32)

    def visit_For(self, node: oir.For, **kwargs: Any) -> cuir.For:
        def lower_axis_bound(axis_bound: oir.AxisBound) -> cuir.Expr:
            int_type = common.DataType.INT32
            offset_literal = cuir.Literal(value=str(axis_bound.offset), dtype=int_type)
            if axis_bound.level == common.LevelMarker.START:
                return offset_literal
            else:
                endpoint = cuir.ScalarAccess(name="k_size", dtype=int_type)
                return (
                    cuir.BinaryOp(
                        op=common.ArithmeticOperator.ADD,
                        left=endpoint,
                        right=offset_literal,
                        dtype=int_type,
                    )
                    if axis_bound.offset != 0
                    else endpoint
                )

        def make_bound(endpt: Union[oir.Expr, common.AxisBound], **kwargs: Any) -> cuir.Expr:
            if isinstance(endpt, oir.Expr):
                return self.visit(endpt, **kwargs)
            else:
                return lower_axis_bound(endpt)

        return cuir.For(
            target_name=node.target_name,
            start=make_bound(node.start, **kwargs),
            end=make_bound(node.end, **kwargs),
            inc=node.inc,
            body=self.visit(node.body, **kwargs),
        )

    def visit_Cast(self, node: oir.Cast, **kwargs: Any) -> cuir.Cast:
        return cuir.Cast(dtype=node.dtype, expr=self.visit(node.expr, **kwargs))

    def visit_NativeFuncCall(self, node: oir.NativeFuncCall, **kwargs: Any) -> cuir.NativeFuncCall:
        return cuir.NativeFuncCall(
            func=node.func, args=self.visit(node.args, **kwargs), dtype=node.dtype
        )

    def visit_TernaryOp(self, node: oir.TernaryOp, **kwargs: Any) -> cuir.TernaryOp:
        return cuir.TernaryOp(
            cond=self.visit(node.cond, **kwargs),
            true_expr=self.visit(node.true_expr, **kwargs),
            false_expr=self.visit(node.false_expr, **kwargs),
            dtype=node.dtype,
        )

    def visit_HorizontalExecution(
        self, node: oir.HorizontalExecution, **kwargs: Any
    ) -> cuir.HorizontalExecution:
        return cuir.HorizontalExecution(
            body=self.visit(node.body, **kwargs),
            declarations=self.visit(node.declarations),
        )

    def visit_VerticalLoopSection(
        self, node: oir.VerticalLoopSection, **kwargs: Any
    ) -> cuir.VerticalLoopSection:
        return cuir.VerticalLoopSection(
            start=node.interval.start,
            end=node.interval.end,
            horizontal_executions=self.visit(node.horizontal_executions, **kwargs),
        )

    def visit_VerticalLoop(
        self,
        node: oir.VerticalLoop,
        *,
        symtable: Dict[str, Any],
        new_symbol_name: Callable[[str], str],
        **kwargs: Any,
    ) -> cuir.Kernel:
        assert not any(c.fill or c.flush for c in node.caches if isinstance(c, oir.KCache))
        has_horizontal_masks = list(node.iter_tree().if_isinstance(oir.HorizontalMask)) != []
        ij_caches = {
            c.name: cuir.IJCacheDecl(name=new_symbol_name(c.name), dtype=symtable[c.name].dtype)
            for c in node.caches
            if isinstance(c, oir.IJCache)
        }
        k_caches = {
            c.name: cuir.KCacheDecl(name=new_symbol_name(c.name), dtype=symtable[c.name].dtype)
            for c in node.caches
            if isinstance(c, oir.KCache)
        }
        return cuir.Kernel(
            vertical_loops=[
                cuir.VerticalLoop(
                    loop_order=node.loop_order,
                    sections=self.visit(
                        node.sections,
                        ij_caches=ij_caches,
                        k_caches=k_caches,
                        symtable=symtable,
                        **kwargs,
                    ),
                    ij_caches=list(ij_caches.values()),
                    k_caches=list(k_caches.values()),
                    has_horizontal_masks=has_horizontal_masks,
                )
            ],
        )

    def visit_Stencil(self, node: oir.Stencil, **kwargs: Any) -> cuir.Program:
        accessed_fields: Set[str] = set()
        kernels = self.visit(
            node.vertical_loops,
            new_symbol_name=symbol_name_creator(set(kwargs["symtable"])),
            accessed_fields=accessed_fields,
            **kwargs,
        )
        temporaries = [self.visit(d) for d in node.declarations if d.name in accessed_fields]
        return cuir.Program(
            name=node.name,
            params=self.visit(node.params),
            temporaries=temporaries,
            kernels=kernels,
        )<|MERGE_RESOLUTION|>--- conflicted
+++ resolved
@@ -50,17 +50,10 @@
     def visit_Temporary(self, node: oir.Temporary, **kwargs: Any) -> cuir.Temporary:
         return cuir.Temporary(name=node.name, dtype=node.dtype)
 
-<<<<<<< HEAD
-    def visit_VariableOffset(
-        self, node: common.VariableOffset, **kwargs: Any
-    ) -> cuir.VariableOffset:
-        return cuir.VariableOffset(i=node.i, j=node.j, k=self.visit(node.k, **kwargs))
-=======
     def visit_VariableKOffset(
         self, node: common.VariableKOffset, **kwargs: Any
     ) -> cuir.VariableKOffset:
         return cuir.VariableKOffset(k=self.visit(node.k, **kwargs))
->>>>>>> b5409fa4
 
     def visit_FieldAccess(
         self,
@@ -104,11 +97,7 @@
         accessed_fields.add(node.name)
         return cuir.FieldAccess(
             name=node.name,
-<<<<<<< HEAD
-            offset=node.offset,
-=======
             offset=offset,
->>>>>>> b5409fa4
             data_index=data_index,
             dtype=node.dtype,
             in_horizontal_mask=in_horizontal_mask,
