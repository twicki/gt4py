# -*- coding: utf-8 -*-
#
# GTC Toolchain - GT4Py Project - GridTools Framework
#
# Copyright (c) 2014-2021, ETH Zurich
# All rights reserved.
#
# This file is part of the GT4Py project and the GridTools framework.
# GT4Py is free software: you can redistribute it and/or modify it under
# the terms of the GNU General Public License as published by the
# Free Software Foundation, either version 3 of the License, or any later
# version. See the LICENSE.txt file at the top-level directory of this
# distribution for a copy of the license or check <https://www.gnu.org/licenses/>.
#
# SPDX-License-Identifier: GPL-3.0-or-later

import enum
import functools
from typing import (
    Any,
    Callable,
    ClassVar,
    Dict,
    Generic,
    List,
    Optional,
    Tuple,
    Type,
    TypeVar,
    Union,
    cast,
)

import numpy as np
import pydantic
from pydantic import validator
from pydantic.class_validators import root_validator

from eve import (
    GenericNode,
    IntEnum,
    Node,
    NodeVisitor,
    SourceLocation,
    Str,
    StrEnum,
    SymbolTableTrait,
)
from eve import exceptions as eve_exceptions
from eve import utils
from eve.type_definitions import SymbolRef
from eve.typingx import RootValidatorType, RootValidatorValuesType
from gtc.utils import dimension_flags_to_names, flatten_list


class GTCPreconditionError(eve_exceptions.EveError, RuntimeError):
    message_template = "GTC pass precondition error: [{info}]"

    def __init__(self, *, expected: str, **kwargs: Any) -> None:
        super().__init__(expected=expected, **kwargs)  # type: ignore


class GTCPostconditionError(eve_exceptions.EveError, RuntimeError):
    message_template = "GTC pass postcondition error: [{info}]"

    def __init__(self, *, expected: str, **kwargs: Any) -> None:
        super().__init__(expected=expected, **kwargs)  # type: ignore


class AssignmentKind(StrEnum):
    """Kind of assignment: plain or combined with operations."""

    PLAIN = "="
    ADD = "+="
    SUB = "-="
    MUL = "*="
    DIV = "/="


@enum.unique
class UnaryOperator(StrEnum):
    """Unary operator indentifier."""

    POS = "+"
    NEG = "-"
    NOT = "not"


@enum.unique
class ArithmeticOperator(StrEnum):
    """Arithmetic operators."""

    ADD = "+"
    SUB = "-"
    MUL = "*"
    DIV = "/"


@enum.unique
class ComparisonOperator(StrEnum):
    """Comparison operators."""

    GT = ">"
    LT = "<"
    GE = ">="
    LE = "<="
    EQ = "=="
    NE = "!="


@enum.unique
class LogicalOperator(StrEnum):
    """Logical operators."""

    AND = "and"
    OR = "or"


@enum.unique
class DataType(IntEnum):
    """Data type identifier."""

    # IDs from gt4py
    INVALID = -1
    AUTO = 0
    DEFAULT = 1
    BOOL = 10
    INT8 = 11
    INT16 = 12
    INT32 = 14
    INT64 = 18
    FLOAT32 = 104
    FLOAT64 = 108

    @property
    def isbool(self):
        return self == self.BOOL

    @property
    def isinteger(self):
<<<<<<< HEAD
        return self == self.INT8 or self == self.INT32 or self == self.INT64

    @property
    def isfloat(self):
        return self == self.FLOAT32 or self == self.FLOAT64
=======
        return self in (self.INT8, self.INT32, self.INT64)

    @property
    def isfloat(self):
        return self in (self.FLOAT32, self.FLOAT64)
>>>>>>> 907be88b


@enum.unique
class LoopOrder(StrEnum):
    """Loop order identifier."""

    PARALLEL = "parallel"
    FORWARD = "forward"
    BACKWARD = "backward"


@enum.unique
class BuiltInLiteral(StrEnum):
    MAX_VALUE = "max"
    MIN_VALUE = "min"
    ZERO = "zero"
    ONE = "one"
    TRUE = "true"
    FALSE = "false"


@enum.unique
class NativeFunction(StrEnum):
    ABS = "abs"
    MIN = "min"
    MAX = "max"
    MOD = "mod"

    SIN = "sin"
    COS = "cos"
    TAN = "tan"
    ARCSIN = "arcsin"
    ARCCOS = "arccos"
    ARCTAN = "arctan"

    SQRT = "sqrt"
    POW = "pow"
    EXP = "exp"
    LOG = "log"

    ISFINITE = "isfinite"
    ISINF = "isinf"
    ISNAN = "isnan"
    FLOOR = "floor"
    CEIL = "ceil"
    TRUNC = "trunc"

    IR_OP_TO_NUM_ARGS: ClassVar[Dict["NativeFunction", int]]

    @property
    def arity(self) -> int:
        return self.IR_OP_TO_NUM_ARGS[self]


NativeFunction.IR_OP_TO_NUM_ARGS = {
    NativeFunction(f): v  # instead of noqa on every line
    for f, v in {
        NativeFunction.ABS: 1,
        NativeFunction.MIN: 2,
        NativeFunction.MAX: 2,
        NativeFunction.MOD: 2,
        NativeFunction.SIN: 1,
        NativeFunction.COS: 1,
        NativeFunction.TAN: 1,
        NativeFunction.ARCSIN: 1,
        NativeFunction.ARCCOS: 1,
        NativeFunction.ARCTAN: 1,
        NativeFunction.SQRT: 1,
        NativeFunction.POW: 2,
        NativeFunction.EXP: 1,
        NativeFunction.LOG: 1,
        NativeFunction.ISFINITE: 1,
        NativeFunction.ISINF: 1,
        NativeFunction.ISNAN: 1,
        NativeFunction.FLOOR: 1,
        NativeFunction.CEIL: 1,
        NativeFunction.TRUNC: 1,
    }.items()
}


@enum.unique
class LevelMarker(StrEnum):
    START = "start"
    END = "end"


@enum.unique
class ExprKind(IntEnum):
    SCALAR = 0
    FIELD = 1


class LocNode(Node):
    loc: Optional[SourceLocation]


@utils.noninstantiable
class Expr(LocNode):
    """
    Expression base class.

    All expressions have
    - an optional `dtype`
    - an expression `kind` (scalar or field)
    """

    dtype: Optional[DataType]
    kind: ExprKind


@utils.noninstantiable
class Stmt(LocNode):
    pass


def verify_condition_is_boolean(parent_node_cls: Node, cond: Expr) -> Expr:
    if cond.dtype and cond.dtype is not DataType.BOOL:
        raise ValueError("Condition in `{}` must be boolean.".format(parent_node_cls.__name__))
    return cond


def verify_and_get_common_dtype(
    node_cls: Type[Node], values: List[Expr], *, strict: bool = True
) -> Optional[DataType]:
    assert len(values) > 0
    if all(v.dtype is not None for v in values):
        dtypes: List[DataType] = [v.dtype for v in values]  # type: ignore # guaranteed to be not None
        dtype = dtypes[0]
        if strict:
            if all(dt == dtype for dt in dtypes):
                return dtype
            else:
                raise ValueError(
                    "Type mismatch in `{}`. Types are ".format(node_cls.__name__)
                    + ", ".join(dt.name for dt in dtypes)
                )
        else:
            # upcasting
            return max(dt for dt in dtypes)
    else:
        return None


def compute_kind(values: List[Expr]) -> ExprKind:
    if any(v.kind == ExprKind.FIELD for v in values):
        return cast(ExprKind, ExprKind.FIELD)  # see https://github.com/GridTools/gtc/issues/100
    else:
        return cast(ExprKind, ExprKind.SCALAR)  # see https://github.com/GridTools/gtc/issues/100


class Literal(Node):
    # TODO(havogt) reconsider if `str` is a good representation for value,
    # maybe it should be Union[float,int,str] etc?
    value: Union[BuiltInLiteral, Str]
    dtype: DataType
    kind: ExprKind = cast(
        ExprKind, ExprKind.SCALAR
    )  # cast shouldn't be required, see https://github.com/GridTools/gtc/issues/100


StmtT = TypeVar("StmtT", bound=Stmt)
ExprT = TypeVar("ExprT", bound=Expr)
TargetT = TypeVar("TargetT", bound=Expr)


class CartesianOffset(Node):
    i: int
    j: int
    k: int

    @classmethod
    def zero(cls) -> "CartesianOffset":
        return cls(i=0, j=0, k=0)

    def to_dict(self) -> Dict[str, int]:
        return {"i": self.i, "j": self.j, "k": self.k}

    def is_zero(self) -> bool:
        return all(x == 0 for x in self.to_dict().values())


class VariableOffset(CartesianOffset):
    k: Expr
    LARGE_NUM: ClassVar[int] = 10000

    def to_dict(self) -> Dict[str, int]:
        return {"i": self.i, "j": self.j, "k": self.LARGE_NUM}

    @validator("k")
    def integer_k_offset(cls, k: Expr) -> Expr:
        if k and k.dtype not in (DataType.INT8, DataType.INT16, DataType.INT32, DataType.INT64):
            raise ValueError("Variable k-offset must have an integer type")
        return k


class IJExtent(LocNode):
    i: Tuple[int, int]
    j: Tuple[int, int]

    @classmethod
    def zero(cls) -> "IJExtent":
        return cls(i=(0, 0), j=(0, 0))

    @classmethod
    def from_offset(cls, offset: CartesianOffset) -> "IJExtent":
        return cls(i=(offset.i, offset.i), j=(offset.j, offset.j))

    def _apply(
        self,
        other: "IJExtent",
        *,
        lower_op: Callable[[int, int], int],
        upper_op: Callable[[int, int], int],
    ) -> "IJExtent":
        return IJExtent(
            i=(lower_op(self.i[0], other.i[0]), upper_op(self.i[1], other.i[1])),
            j=(lower_op(self.j[0], other.j[0]), upper_op(self.j[1], other.j[1])),
        )

    def __add__(self, other: "IJExtent") -> "IJExtent":
        return self._apply(other, lower_op=lambda x, y: x + y, upper_op=lambda x, y: x + y)

    def __sub__(self, other: "IJExtent") -> "IJExtent":
        return self._apply(other, lower_op=lambda x, y: x - y, upper_op=lambda x, y: x - y)

    def union(self, *extents: "IJExtent") -> "IJExtent":
        return functools.reduce(
            lambda this, other: this._apply(
                other, lower_op=lambda x, y: min(x, y), upper_op=lambda x, y: max(x, y)
            ),
            extents,
            self,
        )

    def __or__(self, other: "IJExtent") -> "IJExtent":
        return self.union(other)


class ScalarAccess(LocNode):
    name: SymbolRef
    kind = ExprKind.SCALAR


class FieldAccess(LocNode):
    name: SymbolRef
    offset: CartesianOffset
    data_index: List[Expr] = []
    kind = ExprKind.FIELD

    @classmethod
    def centered(cls, *, name: str, loc: SourceLocation = None) -> "FieldAccess":
        return cls(name=name, loc=loc, offset=CartesianOffset.zero())

    @validator("data_index")
    def data_index_exprs_are_int(cls, data_index: List[Expr]) -> List[Expr]:
        if data_index and any(
            index.dtype is not None and not index.dtype.isinteger for index in data_index
        ):
            raise ValueError("Data indices must be integer expressions")
        return data_index


class BlockStmt(GenericNode, SymbolTableTrait, Generic[StmtT]):
    body: List[StmtT]


class IfStmt(GenericNode, Generic[StmtT, ExprT]):
    """
    Generic if statement.

    Verifies that `cond` is a boolean expr (if `dtype` is set).
    """

    cond: ExprT
    true_branch: StmtT
    false_branch: Optional[StmtT]

    @validator("cond")
    def condition_is_boolean(cls, cond: Expr) -> Expr:
        return verify_condition_is_boolean(cls, cond)


class While(GenericNode, Generic[StmtT, ExprT]):
    """
    Generic while loop.

    Verifies that `cond` is a boolean expr (if `dtype` is set).
    """

    cond: ExprT
    body: List[StmtT]

    @validator("cond")
    def condition_is_boolean(cls, cond: Expr) -> Expr:
        return verify_condition_is_boolean(cls, cond)


class AssignStmt(GenericNode, Generic[TargetT, ExprT]):
    left: TargetT
    right: ExprT


def assign_stmt_dtype_validation(*, strict: bool) -> RootValidatorType:
    def _impl(
        cls: Type[pydantic.BaseModel], values: RootValidatorValuesType
    ) -> RootValidatorValuesType:
        verify_and_get_common_dtype(cls, [values["left"], values["right"]], strict=strict)
        return values

    return root_validator(allow_reuse=True, skip_on_failure=True)(_impl)


class UnaryOp(GenericNode, Generic[ExprT]):
    """
    Generic unary operation with type propagation.

    The generic `UnaryOp` already contains logic for type propagation.
    """

    op: UnaryOperator
    expr: ExprT

    @root_validator(skip_on_failure=True)
    def dtype_propagation(cls, values: RootValidatorValuesType) -> RootValidatorValuesType:
        values["dtype"] = values["expr"].dtype
        return values

    @root_validator(pre=True)
    def kind_propagation(cls, values: RootValidatorValuesType) -> RootValidatorValuesType:
        values["kind"] = values["expr"].kind
        return values

    @root_validator(skip_on_failure=True)
    def op_to_dtype_check(cls, values: RootValidatorValuesType) -> RootValidatorValuesType:
        if values["expr"].dtype:
            if values["op"] == UnaryOperator.NOT:
                if not values["expr"].dtype == DataType.BOOL:
                    raise ValueError("Unary operator `NOT` only allowed with boolean expression.")
            else:
                if values["expr"].dtype == DataType.BOOL:
                    raise ValueError(
                        "Unary operator `{}` not allowed with boolean expression.".format(
                            values["op"].name
                        )
                    )
        return values


class BinaryOp(GenericNode, Generic[ExprT]):
    """Generic binary operation with type propagation.

    The generic BinaryOp already contains logic for
    - strict type checking if the `dtype` for `left` and `right` is set.
    - type propagation (taking `operator` type into account).
    """

    # consider parametrizing on op
    op: Union[ArithmeticOperator, ComparisonOperator, LogicalOperator]
    left: ExprT
    right: ExprT

    @root_validator(pre=True)
    def kind_propagation(cls, values: RootValidatorValuesType) -> RootValidatorValuesType:
        values["kind"] = compute_kind([values["left"], values["right"]])
        return values


def binary_op_dtype_propagation(*, strict: bool) -> RootValidatorType:
    def _impl(
        cls: Type[pydantic.BaseModel], values: RootValidatorValuesType
    ) -> RootValidatorValuesType:
        common_dtype = verify_and_get_common_dtype(
            cls, [values["left"], values["right"]], strict=strict
        )

        if common_dtype:
            if isinstance(values["op"], ArithmeticOperator):
                if common_dtype is not DataType.BOOL:
                    values["dtype"] = common_dtype
                else:
                    raise ValueError("Boolean expression is not allowed with arithmetic operation.")
            elif isinstance(values["op"], LogicalOperator):
                if common_dtype is DataType.BOOL:
                    values["dtype"] = DataType.BOOL
                else:
                    raise ValueError("Arithmetic expression is not allowed in boolean operation.")
            elif isinstance(values["op"], ComparisonOperator):
                values["dtype"] = DataType.BOOL

        return values

    return root_validator(allow_reuse=True, skip_on_failure=True)(_impl)


class TernaryOp(GenericNode, Generic[ExprT]):
    """
    Generic ternary operation with type propagation.

    The generic TernaryOp already contains logic for
    - strict type checking if the `dtype` for `true_expr` and `false_expr` is set.
    - type checking for `cond`
    - type propagation.
    """

    # consider parametrizing cond type and expr separately
    cond: ExprT
    true_expr: ExprT
    false_expr: ExprT

    @validator("cond")
    def condition_is_boolean(cls, cond: ExprT) -> ExprT:
        return verify_condition_is_boolean(cls, cond)

    @root_validator(pre=True)
    def kind_propagation(cls, values: RootValidatorValuesType) -> RootValidatorValuesType:
        values["kind"] = compute_kind([values["true_expr"], values["false_expr"]])
        return values


def ternary_op_dtype_propagation(*, strict: bool) -> RootValidatorType:
    def _impl(
        cls: Type[pydantic.BaseModel], values: RootValidatorValuesType
    ) -> RootValidatorValuesType:
        common_dtype = verify_and_get_common_dtype(
            cls, [values["true_expr"], values["false_expr"]], strict=strict
        )
        if common_dtype:
            values["dtype"] = common_dtype
        return values

    return root_validator(allow_reuse=True, skip_on_failure=True)(_impl)


class Cast(GenericNode, Generic[ExprT]):
    dtype: DataType
    expr: ExprT

    @root_validator(pre=True)
    def kind_propagation(cls, values: RootValidatorValuesType) -> RootValidatorValuesType:
        values["kind"] = compute_kind([values["expr"]])
        return values


class NativeFuncCall(GenericNode, Generic[ExprT]):
    func: NativeFunction
    args: List[ExprT]

    @root_validator(skip_on_failure=True)
    def arity_check(cls, values: RootValidatorValuesType) -> RootValidatorValuesType:
        if values["func"].arity != len(values["args"]):
            raise ValueError(
                "{} accepts {} arguments, {} where passed.".format(
                    values["func"], values["func"].arity, len(values["args"])
                )
            )
        return values

    @root_validator(pre=True)
    def kind_propagation(cls, values: RootValidatorValuesType) -> RootValidatorValuesType:
        values["kind"] = compute_kind(values["args"])
        return values


def native_func_call_dtype_propagation(*, strict: bool = True) -> RootValidatorType:
    def _impl(
        cls: Type[pydantic.BaseModel], values: RootValidatorValuesType
    ) -> RootValidatorValuesType:
        if values["func"] in (NativeFunction.ISFINITE, NativeFunction.ISINF, NativeFunction.ISNAN):
            values["dtype"] = DataType.BOOL
            return values
        # assumes all NativeFunction args have a common dtype
        common_dtype = verify_and_get_common_dtype(cls, values["args"], strict=strict)
        if common_dtype:
            values["dtype"] = common_dtype
        return values

    return root_validator(allow_reuse=True, skip_on_failure=True)(_impl)


def validate_dtype_is_set() -> RootValidatorType:
    def _impl(
        cls: Type[pydantic.BaseModel], values: RootValidatorValuesType
    ) -> RootValidatorValuesType:
        dtype_nodes: List[Node] = []
        for v in flatten_list(values.values()):
            if isinstance(v, Node):
                dtype_nodes.extend(v.iter_tree().if_hasattr("dtype"))

        nodes_without_dtype = []
        for node in dtype_nodes:
            if not node.dtype:
                nodes_without_dtype.append(node)

        if len(nodes_without_dtype) > 0:
            raise ValueError("Nodes without dtype detected {}".format(nodes_without_dtype))
        return values

    return root_validator(allow_reuse=True, skip_on_failure=True)(_impl)


def validate_symbol_refs() -> RootValidatorType:
    """Validate that symbol refs are found in a symbol table valid at the current scope."""

    def _impl(
        cls: Type[pydantic.BaseModel], values: RootValidatorValuesType
    ) -> RootValidatorValuesType:
        class SymtableValidator(NodeVisitor):
            def __init__(self) -> None:
                self.missing_symbols: List[str] = []

            def visit_Node(self, node: Node, *, symtable: Dict[str, Any], **kwargs: Any) -> None:
                for name, metadata in node.__node_children__.items():
                    if isinstance(metadata["definition"].type_, type) and issubclass(
                        metadata["definition"].type_, SymbolRef
                    ):
                        if getattr(node, name) and getattr(node, name) not in symtable:
                            self.missing_symbols.append(getattr(node, name))

                if isinstance(node, SymbolTableTrait):
                    symtable = {**symtable, **node.symtable_}
                self.generic_visit(node, symtable=symtable, **kwargs)

            @classmethod
            def apply(cls, node: Node, *, symtable: Dict[str, Any]) -> List[str]:
                instance = cls()
                instance.visit(node, symtable=symtable)
                return instance.missing_symbols

        missing_symbols = []
        for v in values.values():
            missing_symbols.extend(SymtableValidator.apply(v, symtable=values["symtable_"]))

        if len(missing_symbols) > 0:
            raise ValueError("Symbols {} not found.".format(missing_symbols))

        return values

    return root_validator(allow_reuse=True, skip_on_failure=True)(_impl)


class _LvalueDimsValidator(NodeVisitor):
    def __init__(self, vertical_loop_type: Type[Node], decl_type: Type[Node]) -> None:
        if not vertical_loop_type.__annotations__.get("loop_order") is LoopOrder:
            raise ValueError(
                f"Vertical loop type {vertical_loop_type} has no `loop_order` attribute"
            )
        if not decl_type.__annotations__.get("dimensions") is Tuple[bool, bool, bool]:
            raise ValueError(f"Field decl type {decl_type} has no `dimensions` attribute")
        self.vertical_loop_type = vertical_loop_type
        self.decl_type = decl_type

    def visit_Node(
        self,
        node: Node,
        *,
        symtable: Dict[str, Any],
        loop_order: Optional[LoopOrder] = None,
        **kwargs: Any,
    ) -> None:
        if isinstance(node, self.vertical_loop_type):
            loop_order = node.loop_order
        if isinstance(node, SymbolTableTrait):
            symtable = {**symtable, **node.symtable_}
        self.generic_visit(node, symtable=symtable, loop_order=loop_order, **kwargs)

    def visit_AssignStmt(
        self,
        node: AssignStmt,
        *,
        loop_order: LoopOrder,
        symtable: Dict[str, Any],
        **kwargs: Any,
    ) -> None:
        if not isinstance(symtable[node.left.name], self.decl_type):
            return None
        allowed_flags = self._allowed_flags(loop_order)
        flags = symtable[node.left.name].dimensions
        if flags not in allowed_flags:
            dims = dimension_flags_to_names(flags)
            raise ValueError(
                f"Not allowed to assign to {dims}-field `{node.left.name}` in {loop_order.name}."
            )
        return None

    def _allowed_flags(self, loop_order: LoopOrder) -> List[Tuple[bool, bool, bool]]:
        allowed_flags = [(True, True, True)]  # ijk always allowed
        if loop_order is not LoopOrder.PARALLEL:
            allowed_flags.append((True, True, False))  # ij only allowed in FORWARD and BACKWARD
        return allowed_flags


# TODO(ricoh) consider making gtir.Decl & oir.Decl common and / or adding a VerticalLoop baseclass
# TODO(ricoh) in common instead of passing type arguments
def validate_lvalue_dims(
    vertical_loop_type: Type[Node], decl_type: Type[Node]
) -> RootValidatorType:
    """
    Validate lvalue dimensions using the root node symbol table.

    The following tree structure is expected::

        Root(`SymTableTrait`)
        |- *
           |- `vertical_loop_type`
               |- loop_order: `LoopOrder`
               |- *
                  |- AssignStmt(`AssignStmt`)
                  |- left: `Node`, validated only if reference to `decl_type` in symtable
        |- symtable_: Symtable[name, Union[`decl_type`, *]]

        DeclType
        |- dimensions: `Tuple[bool, bool, bool]`

    Parameters
    ----------
    vertical_loop_type:
        A node type with an `LoopOrder` attribute named `loop_order`
    decl_type:
        A declaration type with field dimension information in the format
        `Tuple[bool, bool, bool]` in an attribute named `dimensions`.
    """

    def _impl(
        cls: Type[pydantic.BaseModel], values: RootValidatorValuesType
    ) -> RootValidatorValuesType:
        for _, children in values.items():
            _LvalueDimsValidator(vertical_loop_type, decl_type).visit(
                children, symtable=values["symtable_"]
            )
        return values

    return root_validator(allow_reuse=True, skip_on_failure=True)(_impl)


class AxisBound(Node):
    level: LevelMarker
    offset: int = 0

    @classmethod
    def from_start(cls, offset: int) -> "AxisBound":
        return cls(level=LevelMarker.START, offset=offset)

    @classmethod
    def from_end(cls, offset: int) -> "AxisBound":
        return cls(level=LevelMarker.END, offset=offset)

    @classmethod
    def start(cls) -> "AxisBound":
        return cls.from_start(0)

    @classmethod
    def end(cls) -> "AxisBound":
        return cls.from_end(0)

    def __eq__(self, other: object) -> bool:
        if not isinstance(other, AxisBound):
            return False
        return self.level == other.level and self.offset == other.offset

    def __lt__(self, other: "AxisBound") -> bool:
        if not isinstance(other, AxisBound):
            return NotImplemented
        return (self.level == LevelMarker.START and other.level == LevelMarker.END) or (
            self.level == other.level and self.offset < other.offset
        )

    def __le__(self, other: "AxisBound") -> bool:
        if not isinstance(other, AxisBound):
            return NotImplemented
        return self < other or self == other

    def __gt__(self, other: "AxisBound") -> bool:
        if not isinstance(other, AxisBound):
            return NotImplemented
        return not self < other and not self == other

    def __ge__(self, other: "AxisBound") -> bool:
        if not isinstance(other, AxisBound):
            return NotImplemented
        return not self < other


class HorizontalInterval(Node):
    start: Optional[AxisBound]
    end: Optional[AxisBound]

    @classmethod
    def full(cls) -> "HorizontalInterval":
        return cls(start=AxisBound.start(), end=AxisBound.end())

    @root_validator
    def check_start_before_end(cls, values: RootValidatorValuesType) -> RootValidatorValuesType:
        def get_offset(bound: Optional[AxisBound], level: LevelMarker) -> Tuple[LevelMarker, int]:
            if not bound:
                if level == LevelMarker.START:
                    return level, -np.iinfo(np.int32).max
                else:
                    return level, np.iinfo(np.int32).max
            else:
                return bound.level, bound.offset

        start_level, start_offset = get_offset(
            values["start"], cast(LevelMarker, LevelMarker.START)
        )
        end_level, end_offset = get_offset(values["end"], cast(LevelMarker, LevelMarker.END))

        error = ValueError("Start must come strictly before end in an interval")

        level_to_int = {LevelMarker.START: 1, LevelMarker.END: 2}
        if level_to_int[start_level] == level_to_int[end_level] and start_offset > end_offset:
            raise error
        elif level_to_int[start_level] > level_to_int[end_level]:
            raise error

        return values

    @property
    def is_single_index(self) -> bool:
        if self.start is None or self.end is None or self.start.level != self.end.level:
            return False

        return abs(self.end.offset - self.start.offset) == 1


class HorizontalMask(GenericNode, Generic[ExprT]):
    i: HorizontalInterval
    j: HorizontalInterval
    kind = ExprKind.FIELD
    dtype = DataType.BOOL

    @property
    def is_single_index(self) -> bool:
        return self.i.is_single_index and self.j.is_single_index

    @property
    def intervals(self) -> Tuple[HorizontalInterval, HorizontalInterval]:
        return (self.i, self.j)


def data_type_to_typestr(dtype: DataType) -> str:

    table = {
        DataType.BOOL: "bool",
        DataType.INT8: "int8",
        DataType.INT16: "int16",
        DataType.INT32: "int32",
        DataType.INT64: "int64",
        DataType.FLOAT32: "float32",
        DataType.FLOAT64: "float64",
    }
    if not isinstance(dtype, DataType):
        raise TypeError("Can only convert instances of DataType to typestr.")

    if dtype not in table:
        raise ValueError("Can not convert INVALID, AUTO or DEFAULT to typestr.")
    return np.dtype(table[dtype]).str


def typestr_to_data_type(typestr: str) -> DataType:
    if not isinstance(typestr, str) or len(typestr) < 3 or not typestr[2:].isnumeric():
        return DataType.INVALID  # type: ignore
    table = {
        ("b", 1): DataType.BOOL,
        ("i", 1): DataType.INT8,
        ("i", 2): DataType.INT16,
        ("i", 4): DataType.INT32,
        ("i", 8): DataType.INT64,
        ("f", 4): DataType.FLOAT32,
        ("f", 8): DataType.FLOAT64,
    }
    key = (typestr[1], int(typestr[2:]))
    return table.get(key, DataType.INVALID)  # type: ignore<|MERGE_RESOLUTION|>--- conflicted
+++ resolved
@@ -138,19 +138,11 @@
 
     @property
     def isinteger(self):
-<<<<<<< HEAD
-        return self == self.INT8 or self == self.INT32 or self == self.INT64
-
-    @property
-    def isfloat(self):
-        return self == self.FLOAT32 or self == self.FLOAT64
-=======
         return self in (self.INT8, self.INT32, self.INT64)
 
     @property
     def isfloat(self):
         return self in (self.FLOAT32, self.FLOAT64)
->>>>>>> 907be88b
 
 
 @enum.unique
