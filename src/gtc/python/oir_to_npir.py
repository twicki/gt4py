# -*- coding: utf-8 -*-
#
# GTC Toolchain - GT4Py Project - GridTools Framework
#
# Copyright (c) 2014-2021, ETH Zurich
# All rights reserved.
#
# This file is part of the GT4Py project and the GridTools framework.
# GT4Py is free software: you can redistribute it and/or modify it under
# the terms of the GNU General Public License as published by the
# Free Software Foundation, either version 3 of the License, or any later
# version. See the LICENSE.txt file at the top-level directory of this
# distribution for a copy of the license or check <https://www.gnu.org/licenses/>.
#
# SPDX-License-Identifier: GPL-3.0-or-later

import itertools
import typing
from collections import OrderedDict
from dataclasses import dataclass, field
from typing import Any, List, Optional, Union

from eve.traits import SymbolTableTrait
from eve.visitors import NodeTranslator

from .. import common, oir
from . import npir


class OirToNpir(NodeTranslator):
    """Lower from optimizable IR (OIR) to numpy IR (NPIR)."""

    @dataclass
    class ComputationContext:
        """Top Level Context."""

        temp_defs: typing.OrderedDict[str, npir.VectorAssign] = field(
            default_factory=lambda: OrderedDict({})
        )

        mask_temp_counter: int = 0

        def ensure_temp_defined(self, temp: Union[oir.FieldAccess, npir.FieldSlice]) -> None:
            if temp.name not in self.temp_defs:
                self.temp_defs[str(temp.name)] = npir.VectorAssign(
                    left=npir.VectorTemp(name=str(temp.name), dtype=temp.dtype),
                    right=npir.EmptyTemp(dtype=temp.dtype),
                )

    def __init__(self):
        super().__init__(SymbolTableTrait.add_symtable)

    def visit_Stencil(self, node: oir.Stencil, **kwargs: Any) -> npir.Computation:
        ctx = self.ComputationContext()
        vertical_passes = list(
            itertools.chain(
                *[self.visit(vloop, ctx=ctx, **kwargs) for vloop in node.vertical_loops]
            )
        )
        field_names: List[str] = []
        scalar_names: List[str] = []
        field_decls: List[npir.FieldDecl] = []
        for decl in node.params:
            if isinstance(decl, oir.FieldDecl):
                field_names.append(str(decl.name))
                field_decls.append(self.visit(decl))
            else:
                scalar_names.append(decl.name)
        return npir.Computation(
            field_decls=field_decls,
            field_params=field_names,
            params=[decl.name for decl in node.params],
            vertical_passes=vertical_passes,
        )

    def visit_VerticalLoop(self, node: oir.VerticalLoop, **kwargs) -> List[npir.VerticalPass]:
        return self.visit(node.sections, v_caches=node.caches, loop_order=node.loop_order, **kwargs)

    def visit_VerticalLoopSection(
        self,
        node: oir.VerticalLoopSection,
        *,
        loop_order: common.LoopOrder,
        ctx: Optional[ComputationContext] = None,
        v_caches: List[oir.CacheDesc] = None,
        **kwargs: Any,
    ) -> npir.VerticalPass:
        ctx = ctx or self.ComputationContext()
        defined_temps = set(ctx.temp_defs.keys())
        kwargs.update(
            {
                "parallel_k": True if loop_order == common.LoopOrder.PARALLEL else False,
                "lower_k": node.interval.start,
                "upper_k": node.interval.end,
            }
        )
        body = self.visit(node.horizontal_executions, ctx=ctx, **kwargs)
        undef_temps = [
            temp_def for name, temp_def in ctx.temp_defs.items() if name not in defined_temps
        ]
        return npir.VerticalPass(
            body=body,
            temp_defs=undef_temps,
            lower=self.visit(node.interval.start, ctx=ctx, **kwargs),
            upper=self.visit(node.interval.end, ctx=ctx, **kwargs),
            direction=self.visit(loop_order, ctx=ctx, **kwargs),
        )

    def visit_HorizontalExecution(
        self,
        node: oir.HorizontalExecution,
        *,
        ctx: Optional[ComputationContext] = None,
        **kwargs: Any,
    ) -> npir.HorizontalBlock:
        return npir.HorizontalBlock(
            body=self.visit(node.body, ctx=ctx, **kwargs),
        )

    def visit_MaskStmt(
        self,
        node: oir.MaskStmt,
        *,
        ctx: ComputationContext,
        parallel_k: bool,
        **kwargs,
    ) -> npir.MaskBlock:
        mask_expr = self.visit(node.mask, ctx=ctx, parallel_k=parallel_k, broadcast=True, **kwargs)
        if isinstance(mask_expr, npir.FieldSlice):
            mask_name = mask_expr.name
            mask = mask_expr
        else:
            mask_name = f"_mask_{ctx.mask_temp_counter}"
            mask = npir.VectorTemp(
                name=mask_name,
            )
            ctx.mask_temp_counter += 1

        return npir.MaskBlock(
            mask=mask_expr,
            mask_name=mask_name,
            body=self.visit(node.body, ctx=ctx, parallel_k=parallel_k, mask=mask, **kwargs),
        )

    def visit_AssignStmt(
        self,
        node: oir.AssignStmt,
        *,
        ctx: Optional[ComputationContext] = None,
        mask: Optional[npir.VectorExpression] = None,
        **kwargs: Any,
    ) -> npir.VectorAssign:
        ctx = ctx or self.ComputationContext()
        if isinstance(kwargs["symtable"].get(node.left.name, None), oir.Temporary):
            ctx.ensure_temp_defined(node.left)
        return npir.VectorAssign(
            left=self.visit(node.left, ctx=ctx, is_lvalue=True, **kwargs),
            right=self.visit(node.right, ctx=ctx, broadcast=True, **kwargs),
            mask=mask,
        )

    def visit_Cast(
        self,
        node: oir.Cast,
        *,
        ctx: Optional[ComputationContext] = None,
        broadcast: bool = False,
        **kwargs: Any,
    ) -> Union[npir.Cast, npir.BroadCast]:
        cast = npir.Cast(
            dtype=self.visit(node.dtype, ctx=ctx, **kwargs),
            expr=self.visit(node.expr, ctx=ctx, broadcast=False, **kwargs),
        )
        if broadcast:
            return npir.BroadCast(expr=cast, dtype=node.dtype)
        return cast

    def visit_FieldAccess(
        self,
        node: oir.FieldAccess,
        *,
        ctx: ComputationContext,
        parallel_k: bool,
        **kwargs: Any,
    ) -> npir.FieldSlice:
<<<<<<< HEAD
        dims = (
            decl.dimensions if (decl := kwargs["symtable"].get(node.name)) else (True, True, True)
        )
=======
        dims = decl.dimensions if (decl := ctx.symbol_table.get(node.name)) else (True, True, True)
        k_offset = self.visit(node.offset.k, ctx=ctx, parallel_k=parallel_k, **kwargs)
>>>>>>> 4132b1a9
        return npir.FieldSlice(
            name=str(node.name),
            i_offset=npir.AxisOffset.i(node.offset.i) if dims[0] else None,
            j_offset=npir.AxisOffset.j(node.offset.j) if dims[1] else None,
            k_offset=npir.AxisOffset.k(k_offset, parallel=parallel_k) if dims[2] else None,
        )

    def visit_FieldDecl(self, node: oir.FieldDecl, **kwargs) -> npir.FieldDecl:
        return npir.FieldDecl(
            name=node.name,
            dtype=self.visit(node.dtype),
            dimensions=node.dimensions,
            data_dims=node.data_dims,
        )

    def visit_BinaryOp(
        self, node: oir.BinaryOp, *, ctx: Optional[ComputationContext] = None, **kwargs: Any
    ) -> Union[npir.VectorArithmetic, npir.VectorLogic]:
        kwargs["broadcast"] = True
        left = self.visit(node.left, ctx=ctx, **kwargs)
        right = self.visit(node.right, ctx=ctx, **kwargs)

        if isinstance(node.op, common.LogicalOperator):
            return npir.VectorLogic(op=node.op, left=left, right=right)

        return npir.VectorArithmetic(
            op=node.op,
            left=left,
            right=right,
        )

    def visit_UnaryOp(self, node: oir.UnaryOp, **kwargs: Any) -> npir.VectorUnaryOp:
        kwargs["broadcast"] = True
        return npir.VectorUnaryOp(op=node.op, expr=self.visit(node.expr, **kwargs))

    def visit_TernaryOp(self, node: oir.TernaryOp, **kwargs: Any) -> npir.VectorTernaryOp:
        kwargs["broadcast"] = True

        return npir.VectorTernaryOp(
            cond=self.visit(node.cond, **kwargs),
            true_expr=self.visit(node.true_expr, **kwargs),
            false_expr=self.visit(node.false_expr, **kwargs),
        )

    def visit_NativeFuncCall(self, node: oir.NativeFuncCall, **kwargs: Any) -> npir.NativeFuncCall:
        kwargs["broadcast"] = True
        return npir.NativeFuncCall(
            func=self.visit(node.func, **kwargs),
            args=self.visit(node.args, **kwargs),
        )

    def visit_Literal(
        self, node: oir.Literal, *, broadcast: bool = False, **kwargs: Any
    ) -> Union[npir.Literal, npir.BroadCast]:
        literal = npir.Literal(value=self.visit(node.value, **kwargs), dtype=node.dtype)
        if broadcast:
            return npir.BroadCast(expr=literal, dtype=node.dtype)
        return literal

    def visit_ScalarAccess(
        self, node: oir.ScalarAccess, *, broadcast: bool = False, **kwargs: Any
    ) -> Union[npir.BroadCast, npir.NamedScalar]:
        name = npir.NamedScalar(
            name=self.visit(node.name, **kwargs), dtype=self.visit(node.dtype, **kwargs)
        )
        if broadcast:
            return npir.BroadCast(expr=name, dtype=name.dtype)
        return name<|MERGE_RESOLUTION|>--- conflicted
+++ resolved
@@ -183,14 +183,10 @@
         parallel_k: bool,
         **kwargs: Any,
     ) -> npir.FieldSlice:
-<<<<<<< HEAD
         dims = (
             decl.dimensions if (decl := kwargs["symtable"].get(node.name)) else (True, True, True)
         )
-=======
-        dims = decl.dimensions if (decl := ctx.symbol_table.get(node.name)) else (True, True, True)
         k_offset = self.visit(node.offset.k, ctx=ctx, parallel_k=parallel_k, **kwargs)
->>>>>>> 4132b1a9
         return npir.FieldSlice(
             name=str(node.name),
             i_offset=npir.AxisOffset.i(node.offset.i) if dims[0] else None,
