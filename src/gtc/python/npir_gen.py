--- conflicted
+++ resolved
@@ -62,13 +62,6 @@
                         slice(idx.start + offset, idx.stop + offset, idx.step) if offset else idx
                     )
                 else:
-<<<<<<< HEAD
-                    new_args.append(idx + self.offsets[dim])
-            if isinstance(new_args[-1], np.ndarray):
-                new_args[0:2] = np.broadcast_arrays(
-                    np.arange(new_args[0].start, new_args[0].stop)[:, None, None],
-                    np.arange(new_args[1].start, new_args[1].stop)[None, :, None],
-=======
                     new_args.append(idx + offset)
             if not isinstance(new_args[2], (numbers.Integral, slice)):
                 assert isinstance(new_args[0], slice) and isinstance(new_args[1], slice)
@@ -81,7 +74,6 @@
                         np.arange(new_args[1].start, new_args[1].stop),
                         axis=tuple(i for i in range(self.field.ndim) if i != 1)
                     ),
->>>>>>> b5409fa4
                 )
             return tuple(new_args)
 
@@ -356,12 +348,7 @@
         domain = list(horiz_rest) + [None] if horiz_rest else [None] * 3
 
         offset_str = ", ".join(
-<<<<<<< HEAD
-            self.visit(off, bounds=bounds, **kwargs) if off else ":"
-            for off, bounds in zip(offset, domain)
-=======
             self.visit(off, is_serial=is_serial, **kwargs) if off else ":" for off in offset
->>>>>>> b5409fa4
         )
 
         if node.data_index:
