--- conflicted
+++ resolved
@@ -93,11 +93,11 @@
 
     Cast(expr: Expr, data_type: DataType)
 
-    AxisIndex(axis: str, data_type: DataType)
-
-    AxisOffset(axis: str, endpt: LevelMarker, offset: int, data_type: DataType)
-
-    Expr        = Literal | Ref | NativeFuncCall | Cast | CompositeExpr | InvalidBranch | AxisIndex | AxisOffset
+    AxisPosition(axis: str, data_type: DataType)
+
+    AxisIndex(axis: str, endpt: LevelMarker, offset: int, data_type: DataType)
+
+    Expr        = Literal | Ref | NativeFuncCall | Cast | CompositeExpr | InvalidBranch | AxisPosition | AxisIndex
 
     CompositeExpr   = UnaryOpExpr(op: UnaryOperator, arg: Expr)
                     | BinOpExpr(op: BinaryOperator, lhs: Expr, rhs: Expr)
@@ -113,11 +113,8 @@
     Statement   = Decl
                 | Assign(target: Ref, value: Expr)
                 | If(condition: expr, main_body: BlockStmt, else_body: BlockStmt)
-<<<<<<< HEAD
                 | HorizontalIf(intervals: Dict[str, Interval], body: BlockStmt)
-=======
                 | While(condition: expr, body: BlockStmt)
->>>>>>> 13d4d06e
                 | BlockStmt
 
     AxisBound(level: LevelMarker | VarRef, offset: int)
@@ -408,13 +405,13 @@
 
 
 @attribclass
-class AxisIndex(Expr):
+class AxisPosition(Expr):
     axis = attribute(of=str)
     data_type = attribute(of=DataType, default=DataType.INT32)
 
 
 @attribclass
-class AxisOffset(Expr):
+class AxisIndex(Expr):
     axis = attribute(of=str)
     endpt = attribute(of=LevelMarker)
     offset = attribute(of=int)
@@ -1045,30 +1042,6 @@
 dump_ir = IRNodeDumper.apply
 
 
-<<<<<<< HEAD
-def filter_nodes_dfs(root_node, node_type):
-    """Yield an iterator over the nodes of node_type inside root_node in DFS order."""
-    stack = [root_node]
-    while stack:
-        curr = stack.pop()
-        assert isinstance(curr, Node)
-
-        for node_class in curr.__class__.__mro__:
-            if node_class is node_type:
-                yield curr
-
-        for key, value in iter_attributes(curr):
-            if isinstance(curr, collections.abc.Iterable):
-                if isinstance(curr, collections.abc.Mapping):
-                    children = curr.values()
-                else:
-                    children = curr
-            else:
-                children = gt_utils.listify(value)
-
-            for value in filter(lambda x: isinstance(x, Node), children):
-                stack.append(value)
-=======
 def iter_nodes_of_type(root_node: Node, node_type: Type) -> Generator[Node, None, None]:
     """Yield an iterator over the nodes of node_type inside root_node in DFS order."""
 
@@ -1089,5 +1062,4 @@
             if isinstance(node, node_type):
                 yield node
 
-    yield from recurse(root_node)
->>>>>>> 13d4d06e
+    yield from recurse(root_node)