--- conflicted
+++ resolved
@@ -364,12 +364,9 @@
 
     def __repr__(self):
         return f"AxisIndex(axis={self.axis}, index={self.index}, offset={self.offset})"
-<<<<<<< HEAD
-=======
 
     def __eq__(self, other):
         return repr(self) == repr(other)
->>>>>>> c14f178c
 
     def __str__(self):
         return f"{self.axis}[{self.index}] + {self.offset}"
