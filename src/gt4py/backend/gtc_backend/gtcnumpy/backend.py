--- conflicted
+++ resolved
@@ -25,10 +25,6 @@
     debug_layout,
 )
 from gtc.gtir_to_oir import GTIRToOIR
-<<<<<<< HEAD
-from gtc.passes.oir_optimizations.remove_regions import RemoveUnexecutedRegions
-=======
->>>>>>> 7d8b743f
 from gtc.passes.oir_pipeline import OirPipeline
 from gtc.python import npir
 from gtc.python.npir_gen import NpirGen
@@ -103,18 +99,12 @@
             + self.builder.caching.module_postfix
             + ".py"
         )
-<<<<<<< HEAD
-        return {
-            computation_name: format_source("python", NpirGen.apply(self.npir)),
-        }
-=======
 
         source = NpirGen.apply(self.npir)
         if self.builder.options.format_source:
             source = format_source("python", source)
 
         return {computation_name: source}
->>>>>>> 7d8b743f
 
     def generate_bindings(self, language_name: str) -> Dict[str, Union[str, Dict]]:
         super().generate_bindings(language_name)
@@ -129,14 +119,7 @@
         return self.make_module()
 
     def _make_npir(self) -> npir.Computation:
-<<<<<<< HEAD
-        return OirToNpir().visit(
-            # TODO (ricoh) apply optimizations, skip only the ones that fail
-            OirPipeline(GTIRToOIR().visit(self.builder.gtir)).apply([RemoveUnexecutedRegions])
-        )
-=======
         return OirToNpir().visit(OirPipeline(GTIRToOIR().visit(self.builder.gtir)).full())
->>>>>>> 7d8b743f
 
     @property
     def npir(self) -> npir.Computation:
