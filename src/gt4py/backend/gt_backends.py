# -*- coding: utf-8 -*-
#
# GT4Py - GridTools4Py - GridTools for Python
#
# Copyright (c) 2014-2021, ETH Zurich
# All rights reserved.
#
# This file is part the GT4Py project and the GridTools framework.
# GT4Py is free software: you can redistribute it and/or modify it under
# the terms of the GNU General Public License as published by the
# Free Software Foundation, either version 3 of the License, or any later
# version. See the LICENSE.txt file at the top-level directory of this
# distribution for a copy of the license or check <https://www.gnu.org/licenses/>.
#
# SPDX-License-Identifier: GPL-3.0-or-later

import abc
import functools
import numbers
import os
from typing import TYPE_CHECKING, Any, Dict, List, Optional, Tuple, Type, Union

import jinja2
import numpy as np

from gt4py import backend as gt_backend
from gt4py import definitions as gt_definitions
from gt4py import gt_src_manager
from gt4py import ir as gt_ir
from gt4py import utils as gt_utils
from gt4py.utils import text as gt_text

from . import pyext_builder
from .module_generator import CUDAPyExtModuleGenerator, PyExtModuleGenerator


if TYPE_CHECKING:
    from gt4py.stencil_object import StencilObject
    from gt4py.storage.storage import Storage


def make_x86_layout_map(mask: Tuple[int, ...]) -> Tuple[Optional[int], ...]:
    ctr = iter(range(sum(mask)))
    if len(mask) < 3:
        layout: List[Optional[int]] = [next(ctr) if m else None for m in mask]
    else:
        swapped_mask: List[Optional[int]] = [*mask[3:], *mask[:3]]
        layout = [next(ctr) if m else None for m in swapped_mask]

        layout = [*layout[-3:], *layout[:-3]]

    return tuple(layout)


def x86_is_compatible_layout(field: "Storage") -> bool:
    stride = 0
    layout_map = make_x86_layout_map(field.mask)
    flattened_layout = [index for index in layout_map if index is not None]
    if len(field.strides) < len(flattened_layout):
        return False
    for dim in reversed(np.argsort(flattened_layout)):
        if field.strides[dim] < stride:
            return False
        stride = field.strides[dim]
    return True


def gtcpu_is_compatible_type(field: "Storage") -> bool:
    return isinstance(field, np.ndarray)


def make_mc_layout_map(mask: Tuple[int, ...]) -> Tuple[Optional[int], ...]:
    ctr = reversed(range(sum(mask)))
    if len(mask) < 3:
        layout: List[Optional[int]] = [next(ctr) if m else None for m in mask]
    else:
        swapped_mask: List[Optional[int]] = list(mask)
        tmp = swapped_mask[1]
        swapped_mask[1] = swapped_mask[2]
        swapped_mask[2] = tmp

        layout = [next(ctr) if m else None for m in swapped_mask]

        tmp = layout[1]
        layout[1] = layout[2]
        layout[2] = tmp

    return tuple(layout)


def mc_is_compatible_layout(field: "Storage") -> bool:
    stride = 0
    layout_map = make_mc_layout_map(field.mask)
    flattened_layout = [index for index in layout_map if index is not None]
    if len(field.strides) < len(flattened_layout):
        return False
    for dim in reversed(np.argsort(flattened_layout)):
        if field.strides[dim] < stride:
            return False
        stride = field.strides[dim]
    return True


def make_cuda_layout_map(mask: Tuple[int, ...]) -> Tuple[Optional[int], ...]:
    ctr = reversed(range(sum(mask)))
    return tuple([next(ctr) if m else None for m in mask])


def cuda_is_compatible_layout(field: "Storage") -> bool:
    stride = 0
    layout_map = make_cuda_layout_map(field.mask)
    flattened_layout = [index for index in layout_map if index is not None]
    if len(field.strides) < len(flattened_layout):
        return False
    for dim in reversed(np.argsort(flattened_layout)):
        if field.strides[dim] < stride:
            return False
        stride = field.strides[dim]
    return True


def cuda_is_compatible_type(field: Any) -> bool:
    from gt4py.storage.storage import ExplicitlySyncedGPUStorage, GPUStorage

    return isinstance(field, (GPUStorage, ExplicitlySyncedGPUStorage))


class _MaxKOffsetExtractor(gt_ir.IRNodeVisitor):
    @classmethod
    def apply(cls, root_node: gt_ir.Node) -> int:
        return cls()(root_node)

    def __init__(self):
        self.max_offset = 2

    def __call__(self, node: gt_ir.Node) -> int:
        self.visit(node)
        return self.max_offset

    def visit_AxisBound(self, node: gt_ir.AxisBound) -> None:
        self.max_offset = max(self.max_offset, abs(node.offset) + 1)


_extract_max_k_offset = _MaxKOffsetExtractor.apply


class GTPyExtGenerator(gt_ir.IRNodeVisitor):

    TEMPLATE_DIR = os.path.join(os.path.dirname(__file__), "templates")
    TEMPLATE_FILES = {
        "computation.hpp": "computation.hpp.in",
        "computation.src": "computation.src.in",
        "bindings.cpp": "bindings.cpp.in",
    }
    COMPUTATION_FILES = ["computation.hpp", "computation.src"]
    BINDINGS_FILES = ["bindings.cpp"]

    OP_TO_CPP = {
        gt_ir.UnaryOperator.POS: "+",
        gt_ir.UnaryOperator.NEG: "-",
        gt_ir.UnaryOperator.NOT: "!",
        gt_ir.BinaryOperator.ADD: "+",
        gt_ir.BinaryOperator.SUB: "-",
        gt_ir.BinaryOperator.MUL: "*",
        gt_ir.BinaryOperator.DIV: "/",
        gt_ir.BinaryOperator.POW: "pow({}, {})".format,
        gt_ir.BinaryOperator.MOD: "fmod({}, {})".format,
        gt_ir.BinaryOperator.AND: "&&",
        gt_ir.BinaryOperator.OR: "||",
        gt_ir.BinaryOperator.LT: "<",
        gt_ir.BinaryOperator.LE: "<=",
        gt_ir.BinaryOperator.EQ: "==",
        gt_ir.BinaryOperator.GE: ">=",
        gt_ir.BinaryOperator.GT: ">",
        gt_ir.BinaryOperator.NE: "!=",
    }

    DATA_TYPE_TO_CPP = {
        gt_ir.DataType.BOOL: "bool",
        gt_ir.DataType.INT8: "int8_t",
        gt_ir.DataType.INT16: "int16_t",
        gt_ir.DataType.INT32: "int32_t",
        gt_ir.DataType.INT64: "int64_t",
        gt_ir.DataType.FLOAT32: "float32_t",
        gt_ir.DataType.FLOAT64: "float64_t",
        gt_ir.DataType.DEFAULT: "float64_t",
    }

    NATIVE_FUNC_TO_CPP = {
        gt_ir.NativeFunction.ABS: "fabs",
        gt_ir.NativeFunction.MIN: "min",
        gt_ir.NativeFunction.MAX: "max",
        gt_ir.NativeFunction.MOD: "fmod",
        gt_ir.NativeFunction.SIN: "sin",
        gt_ir.NativeFunction.COS: "cos",
        gt_ir.NativeFunction.TAN: "tan",
        gt_ir.NativeFunction.ARCSIN: "asin",
        gt_ir.NativeFunction.ARCCOS: "acos",
        gt_ir.NativeFunction.ARCTAN: "atan",
        gt_ir.NativeFunction.SQRT: "sqrt",
        gt_ir.NativeFunction.EXP: "exp",
        gt_ir.NativeFunction.LOG: "log",
        gt_ir.NativeFunction.ISFINITE: "isfinite",
        gt_ir.NativeFunction.ISINF: "isinf",
        gt_ir.NativeFunction.ISNAN: "isnan",
        gt_ir.NativeFunction.FLOOR: "floor",
        gt_ir.NativeFunction.CEIL: "ceil",
        gt_ir.NativeFunction.TRUNC: "trunc",
    }

    BUILTIN_TO_CPP = {
        gt_ir.Builtin.NONE: "nullptr",  # really?
        gt_ir.Builtin.FALSE: "false",
        gt_ir.Builtin.TRUE: "true",
    }

    def __init__(self, class_name, module_name, gt_backend_t, options):
        self.class_name = class_name
        self.module_name = module_name
        self.gt_backend_t = gt_backend_t
        self.options = options

        self.templates = {}
        for key, file_name in self.TEMPLATE_FILES.items():
            with open(os.path.join(self.TEMPLATE_DIR, file_name), "r") as f:
                self.templates[key] = jinja2.Template(f.read())
        self.impl_node = None
        self.stage_symbols = None
        self.apply_block_symbols = None
        self.declared_symbols = None

    def __call__(self, impl_node: gt_ir.StencilImplementation) -> Dict[str, Dict[str, str]]:
        assert isinstance(impl_node, gt_ir.StencilImplementation)
        assert impl_node.domain.sequential_axis.name == gt_definitions.CartesianSpace.Axis.K.name

        self.impl_node = impl_node

        self.domain = impl_node.domain
        self.k_splitters: List[Tuple[str, int]] = []

        source = self.visit(impl_node)

        return source

    def _make_cpp_value(self, value: Any) -> Optional[str]:
        if isinstance(value, numbers.Number):
            if isinstance(value, bool):
                value = int(value)
                result: Optional[str] = str(value)
        else:
            result = None

        return result

    def _make_cpp_type(self, data_type: gt_ir.DataType) -> str:
        result = self.DATA_TYPE_TO_CPP[data_type]

        return result

    def _make_cpp_variable(self, decl: gt_ir.VarDecl) -> str:
        result = "{t} {name};".format(t=self._make_cpp_type(decl.data_type), name=decl.name)

        return result

    def visit_ScalarLiteral(self, node: gt_ir.ScalarLiteral) -> str:
        source = "{dtype}{{{value}}}".format(
            dtype=self.DATA_TYPE_TO_CPP[node.data_type], value=node.value
        )

        return source

    def visit_FieldRef(self, node: gt_ir.FieldRef, **kwargs: Any) -> str:
        assert node.name in self.apply_block_symbols
        if node.data_index:
            raise ValueError("Only scalar fields are supported.")

        offset = [node.offset.get(name, 0) for name in self.domain.axes_names]
        if not all(i == 0 for i in offset):
            source_offsets = [
                f"int({self.visit(i)})" if isinstance(i, gt_ir.Expr) else str(i) for i in offset
            ]
            idx = ", ".join(source_offsets)
        else:
            idx = ""
        source = "eval({name}({idx}))".format(name=node.name, idx=idx)

        return source

    def visit_VarRef(self, node: gt_ir.VarRef, *, write_context: bool = False) -> str:
        assert node.name in self.apply_block_symbols

        if write_context and node.name not in self.declared_symbols:
            self.declared_symbols.add(node.name)
            source = self._make_cpp_type(self.apply_block_symbols[node.name].data_type) + " "
        else:
            source = ""

        idx = ", ".join(str(i) for i in node.index) if node.index else ""

        if node.name in self.impl_node.parameters:
            source += "eval({name}({idx}))".format(name=node.name, idx=idx)
        else:
            source += "{name}".format(name=node.name)
            if idx:
                source += "[{idx}]".format(idx=idx)

        return source

    def visit_UnaryOpExpr(self, node: gt_ir.UnaryOpExpr) -> str:
        fmt = "({})" if isinstance(node.arg, gt_ir.CompositeExpr) else "{}"
        source = "{op}{expr}".format(
            op=self.OP_TO_CPP[node.op], expr=fmt.format(self.visit(node.arg))
        )

        return source

    def visit_BinOpExpr(self, node: gt_ir.BinOpExpr) -> str:
        lhs_fmt = "({})" if isinstance(node.lhs, gt_ir.CompositeExpr) else "{}"
        lhs_expr = lhs_fmt.format(self.visit(node.lhs))
        rhs_fmt = "({})" if isinstance(node.rhs, gt_ir.CompositeExpr) else "{}"
        rhs_expr = rhs_fmt.format(self.visit(node.rhs))

        cpp_op = self.OP_TO_CPP[node.op]
        if callable(cpp_op):
            source = cpp_op(lhs_expr, rhs_expr)
        else:
            source = "{lhs} {op} {rhs}".format(lhs=lhs_expr, op=cpp_op, rhs=rhs_expr)

        return source

    def visit_Cast(self, node: gt_ir.Cast) -> str:
        expr = self.visit(node.expr)
        dtype = self.DATA_TYPE_TO_CPP[node.data_type]
        return f"static_cast<{dtype}>({expr})"

    def visit_BuiltinLiteral(self, node: gt_ir.BuiltinLiteral) -> str:
        return self.BUILTIN_TO_CPP[node.value]

    def visit_NativeFuncCall(self, node: gt_ir.NativeFuncCall) -> str:
        call = self.NATIVE_FUNC_TO_CPP[node.func]
        if self.gt_backend_t != "cuda":
            call = "std::" + call
        args = ",".join(self.visit(arg) for arg in node.args)
        return f"{call}({args})"

    def visit_TernaryOpExpr(self, node: gt_ir.TernaryOpExpr) -> str:
        then_fmt = "({})" if isinstance(node.then_expr, gt_ir.CompositeExpr) else "{}"
        else_fmt = "({})" if isinstance(node.else_expr, gt_ir.CompositeExpr) else "{}"
        source = "({condition}) ? {then_expr} : {else_expr}".format(
            condition=self.visit(node.condition),
            then_expr=then_fmt.format(self.visit(node.then_expr)),
            else_expr=else_fmt.format(self.visit(node.else_expr)),
        )

        return source

    def visit_Assign(self, node: gt_ir.Assign) -> List[str]:
        lhs = self.visit(node.target, write_context=True)
        rhs = self.visit(node.value)
        source = "{lhs} = {rhs};".format(lhs=lhs, rhs=rhs)

        return [source]

    def visit_BlockStmt(self, node: gt_ir.BlockStmt) -> str:
        body_sources = gt_text.TextBlock()
        for stmt in node.stmts:
            body_sources.extend(self.visit(stmt))

        return body_sources.text

    def visit_If(self, node: gt_ir.If) -> gt_text.TextBlock:
        body_sources = gt_text.TextBlock()
        body_sources.append("if ({condition}) {{".format(condition=self.visit(node.condition)))
        for stmt in node.main_body.stmts:
            body_sources.extend(self.visit(stmt))
        if node.else_body:
            body_sources.append("} else {")

            for stmt in node.else_body.stmts:
                body_sources.extend(self.visit(stmt))

        body_sources.append("}")
        return body_sources

    def visit_While(self, node: gt_ir.While) -> gt_text.TextBlock:
        body_sources = gt_text.TextBlock()
        body_sources.append("while ({condition}) {{".format(condition=self.visit(node.condition)))
        for stmt in node.body.stmts:
            body_sources.extend(self.visit(stmt))

        body_sources.append("}")
        return body_sources

    def visit_AxisBound(self, node: gt_ir.AxisBound) -> Tuple[int, int]:
        if node.level == gt_ir.LevelMarker.START:
            level = 0
        elif node.level == gt_ir.LevelMarker.END:
            level = len(self.k_splitters) + 1
        else:
            raise NotImplementedError("VarRefs are not yet supported")

        # Shift offset to make it relative to the splitter (in-between levels)
        offset = node.offset + 1 if node.offset >= 0 else node.offset

        return level, offset

    def visit_AxisInterval(
        self, node: gt_ir.AxisInterval
    ) -> Tuple[Tuple[int, int], Tuple[int, int]]:
        start_splitter, start_offset = self.visit(node.start)
        end_splitter, end_offset = self.visit(node.end)

        # Transform range from excluded endpoint to including endpoint
        end_offset = -1 if end_offset == 1 else end_offset - 1

        return (start_splitter, start_offset), (end_splitter, end_offset)

    def visit_ApplyBlock(
        self, node: gt_ir.ApplyBlock
    ) -> Tuple[Tuple[Tuple[int, int], Tuple[int, int]], str]:
        interval_definition = self.visit(node.interval)

        body_sources = gt_text.TextBlock()

        self.declared_symbols = set()
        for name, var_decl in node.local_symbols.items():
            assert isinstance(var_decl, gt_ir.VarDecl)
            body_sources.append(self._make_cpp_variable(var_decl))
            self.declared_symbols.add(name)

        self.apply_block_symbols = {**self.stage_symbols, **node.local_symbols}
        body_sources.extend(self.visit(node.body))

        return interval_definition, body_sources.text

    def visit_Stage(self, node: gt_ir.Stage) -> Dict[str, Any]:
        # Initialize symbols for the generation of references in this stage
        self.stage_symbols = {}
        args = []
        fields_with_variable_offset = set()
<<<<<<< HEAD
        for field_ref in gt_ir.filter_nodes_dfs(node, gt_ir.FieldRef):
=======
        for field_ref in gt_ir.iter_nodes_of_type(node, gt_ir.FieldRef):
>>>>>>> 634a416f
            if isinstance(field_ref.offset.get(self.domain.sequential_axis.name, None), gt_ir.Expr):
                fields_with_variable_offset.add(field_ref.name)
        for accessor in node.accessors:
            self.stage_symbols[accessor.symbol] = accessor
            arg = {"name": accessor.symbol, "access_type": "in", "extent": None}
            if isinstance(accessor, gt_ir.FieldAccessor):
                arg["access_type"] = (
                    "in" if accessor.intent == gt_definitions.AccessKind.READ else "inout"
                )
                if accessor.symbol not in fields_with_variable_offset:
                    arg["extent"] = gt_utils.flatten(accessor.extent)
                else:
<<<<<<< HEAD
=======
                    # If the field has a variable offset, then we assert the maximum vertical extents.
                    # 1000 is just a guess, but should be larger than any reasonable number of vertical levels.
>>>>>>> 634a416f
                    arg["extent"] = gt_utils.flatten(accessor.extent[:-1]) + [-1000, 1000]
            args.append(arg)

        # Create regions and computations
        regions = []
        for apply_block in node.apply_blocks:
            interval_definition, body_sources = self.visit(apply_block)
            regions.append(
                {
                    "interval_start": interval_definition[0],
                    "interval_end": interval_definition[1],
                    "body": body_sources,
                }
            )
        functor_content = {"args": args, "regions": regions}

        return functor_content

    def visit_StencilImplementation(
        self, node: gt_ir.StencilImplementation
    ) -> Dict[str, Dict[str, str]]:
        offset_limit = _extract_max_k_offset(node)
        k_axis = {"n_intervals": 1, "offset_limit": offset_limit}
        max_extent = functools.reduce(
            lambda a, b: a | b, node.fields_extents.values(), gt_definitions.Extent.zeros()
        )
        halo_sizes = tuple(max(lower, upper) for lower, upper in max_extent.to_boundary())
        constants = {}
        if node.externals:
            for name, value in node.externals.items():
                value = self._make_cpp_value(name)
                if value is not None:
                    constants[name] = value

        api_names = [arg_info.name for arg_info in node.api_signature]
        arg_fields = []
        tmp_fields = []
        storage_ids = []
        max_ndim = 0

        for name, field_decl in node.fields.items():
            if name not in node.unreferenced:
                max_ndim = max(max_ndim, len(field_decl.axes))
                field_attributes = {
                    "name": field_decl.name,
                    "dtype": self._make_cpp_type(field_decl.data_type),
                    "naxes": len(field_decl.axes),
                    "axes": field_decl.axes,
                    "selector": tuple(
                        axis in field_decl.axes for axis in self.impl_node.domain.axes_names
                    ),
                }
                if field_decl.is_api:
                    if field_decl.layout_id not in storage_ids:
                        storage_ids.append(field_decl.layout_id)
                    field_attributes["layout_id"] = storage_ids.index(field_decl.layout_id)
                    arg_fields.append(field_attributes)
                else:
                    tmp_fields.append(field_attributes)
        tmp_fields = list(sorted(tmp_fields, key=lambda field: field["name"]))

        parameters = [
            {"name": parameter.name, "dtype": self._make_cpp_type(parameter.data_type)}
            for name, parameter in node.parameters.items()
            if name not in node.unreferenced
        ]

        stage_functors = {}
        for multi_stage in node.multi_stages:
            for group in multi_stage.groups:
                for stage in group.stages:
                    stage_functors[stage.name] = self.visit(stage)

        multi_stages = []
        for multi_stage in node.multi_stages:
            steps = [[stage.name for stage in group.stages] for group in multi_stage.groups]
            multi_stages.append({"exec": str(multi_stage.iteration_order).lower(), "steps": steps})

        template_args = dict(
            api_names=api_names,
            arg_fields=arg_fields,
            constants=constants,
            gt_backend=self.gt_backend_t,
            halo_sizes=halo_sizes,
            k_axis=k_axis,
            module_name=self.module_name,
            multi_stages=multi_stages,
            parameters=parameters,
            stage_functors=stage_functors,
            stencil_unique_name=self.class_name,
            tmp_fields=tmp_fields,
        )

        sources: Dict[str, Dict[str, str]] = {"computation": {}, "bindings": {}}
        for key, template in self.templates.items():
            if key in self.COMPUTATION_FILES:
                sources["computation"][key] = template.render(**template_args)
            elif key in self.BINDINGS_FILES:
                sources["bindings"][key] = template.render(**template_args)

        return sources


class BaseGTBackend(gt_backend.BasePyExtBackend, gt_backend.CLIBackendMixin):

    GT_BACKEND_OPTS = {
        "add_profile_info": {"versioning": True, "type": bool},
        "clean": {"versioning": False, "type": bool},
        "debug_mode": {"versioning": True, "type": bool},
        "verbose": {"versioning": False, "type": bool},
    }

    GT_BACKEND_T: str

    MODULE_GENERATOR_CLASS = PyExtModuleGenerator

    USE_LEGACY_TOOLCHAIN = True

    PYEXT_GENERATOR_CLASS = GTPyExtGenerator

    def generate(self) -> Type["StencilObject"]:
        self.check_options(self.builder.options)

        implementation_ir = self.builder.implementation_ir

        # Generate the Python binary extension (checking if GridTools sources are installed)
        if not gt_src_manager.has_gt_sources() and not gt_src_manager.install_gt_sources():
            raise RuntimeError("Missing GridTools sources.")

        pyext_module_name: Optional[str]
        pyext_file_path: Optional[str]
        if implementation_ir.has_effect:
            pyext_module_name, pyext_file_path = self.generate_extension()
        else:
            # if computation has no effect, there is no need to create an extension
            pyext_module_name, pyext_file_path = None, None

        # Generate and return the Python wrapper class
        return self.make_module(
            pyext_module_name=pyext_module_name,
            pyext_file_path=pyext_file_path,
        )

    def generate_computation(self, *, ir: Any = None) -> Dict[str, Union[str, Dict]]:
        if not ir:
            ir = self.builder.implementation_ir
        dir_name = f"{self.builder.options.name}_src"
        src_files = self.make_extension_sources(ir=ir)
        return {dir_name: src_files["computation"]}

    def generate_bindings(
        self, language_name: str, *, ir: Any = None
    ) -> Dict[str, Union[str, Dict]]:
        if not ir:
            ir = self.builder.implementation_ir
        if language_name != "python":
            return super().generate_bindings(language_name)
        dir_name = f"{self.builder.options.name}_src"
        src_files = self.make_extension_sources(ir=ir)
        return {dir_name: src_files["bindings"]}

    @abc.abstractmethod
    def generate_extension(self, **kwargs: Any) -> Tuple[str, str]:
        """
        Generate and build a python extension for the stencil computation.

        Returns the name and file path (as string) of the compiled extension ".so" module.
        """
        pass

    def make_extension(
        self, *, gt_version: int = 1, ir: Any = None, uses_cuda: bool = False
    ) -> Tuple[str, str]:
        if not ir:
            # in the GTC backend, `ir` is the definition_ir
            ir = self.builder.implementation_ir
        # Generate source
        if not self.builder.options._impl_opts.get("disable-code-generation", False):
            gt_pyext_sources: Dict[str, Any] = self.make_extension_sources(ir=ir)
            gt_pyext_sources = {**gt_pyext_sources["computation"], **gt_pyext_sources["bindings"]}
        else:
            # Pass NOTHING to the self.builder means try to reuse the source code files
            gt_pyext_sources = {
                key: gt_utils.NOTHING for key in self.PYEXT_GENERATOR_CLASS.TEMPLATE_FILES.keys()
            }

        # Build extension module
        pyext_opts = dict(
            verbose=self.builder.options.backend_opts.get("verbose", False),
            clean=self.builder.options.backend_opts.get("clean", False),
            **pyext_builder.get_gt_pyext_build_opts(
                debug_mode=self.builder.options.backend_opts.get("debug_mode", False),
                add_profile_info=self.builder.options.backend_opts.get("add_profile_info", False),
                uses_cuda=uses_cuda,
                gt_version=gt_version,
            ),
        )

        result = self.build_extension_module(gt_pyext_sources, pyext_opts, uses_cuda=uses_cuda)
        return result

    def make_extension_sources(self, *, ir) -> Dict[str, Dict[str, str]]:
        """Generate the source for the stencil independently from use case."""
        if "computation_src" in self.builder.backend_data:
            return self.builder.backend_data["computation_src"]
        class_name = self.pyext_class_name if self.builder.stencil_id else self.builder.options.name
        module_name = (
            self.pyext_module_name
            if self.builder.stencil_id
            else f"{self.builder.options.name}_pyext"
        )
        gt_pyext_generator = self.PYEXT_GENERATOR_CLASS(
            class_name, module_name, self.GT_BACKEND_T, self.builder.options
        )
        gt_pyext_sources = gt_pyext_generator(ir)
        final_ext = ".cu" if self.languages and self.languages["computation"] == "cuda" else ".cpp"
        comp_src = gt_pyext_sources["computation"]
        for key in [k for k in comp_src.keys() if k.endswith(".src")]:
            comp_src[key.replace(".src", final_ext)] = comp_src.pop(key)
        self.builder.backend_data["computation_src"] = gt_pyext_sources
        return gt_pyext_sources


@gt_backend.register
class GTX86Backend(BaseGTBackend):

    GT_BACKEND_T = "x86"

    name = "gtx86"
    options = BaseGTBackend.GT_BACKEND_OPTS
    storage_info = {
        "alignment": 1,
        "device": "cpu",
        "layout_map": make_x86_layout_map,
        "is_compatible_layout": x86_is_compatible_layout,
        "is_compatible_type": gtcpu_is_compatible_type,
    }

    languages = {"computation": "c++", "bindings": ["python"]}

    def generate_extension(self, **kwargs: Any) -> Tuple[str, str]:
        return self.make_extension(uses_cuda=False)


@gt_backend.register
class GTMCBackend(BaseGTBackend):

    GT_BACKEND_T = "mc"

    name = "gtmc"
    options = BaseGTBackend.GT_BACKEND_OPTS
    storage_info = {
        "alignment": 8,
        "device": "cpu",
        "layout_map": make_mc_layout_map,
        "is_compatible_layout": mc_is_compatible_layout,
        "is_compatible_type": gtcpu_is_compatible_type,
    }

    languages = {"computation": "c++", "bindings": ["python"]}

    def generate_extension(self, **kwargs: Any) -> Tuple[str, str]:
        return self.make_extension(uses_cuda=False)


class GTCUDAPyModuleGenerator(CUDAPyExtModuleGenerator):
    def generate_pre_run(self) -> str:
        field_names = [
            key for key in self.args_data.field_info if self.args_data.field_info[key] is not None
        ]

        return "\n".join([f + ".host_to_device()" for f in field_names])

    def generate_post_run(self) -> str:
        output_field_names = [
            name
            for name, info in self.args_data.field_info.items()
            if info is not None and bool(info.access & gt_definitions.AccessKind.WRITE)
        ]

        return "\n".join([f + "._set_device_modified()" for f in output_field_names])


@gt_backend.register
class GTCUDABackend(BaseGTBackend):

    MODULE_GENERATOR_CLASS = GTCUDAPyModuleGenerator

    GT_BACKEND_T = "cuda"

    name = "gtcuda"
    options = {**BaseGTBackend.GT_BACKEND_OPTS, "device_sync": {"versioning": True, "type": bool}}
    storage_info = {
        "alignment": 32,
        "device": "gpu",
        "layout_map": make_cuda_layout_map,
        "is_compatible_layout": cuda_is_compatible_layout,
        "is_compatible_type": cuda_is_compatible_type,
    }

    languages = {"computation": "cuda", "bindings": ["python"]}

    def generate_extension(self, **kwargs: Any) -> Tuple[str, str]:
        return self.make_extension(uses_cuda=True)<|MERGE_RESOLUTION|>--- conflicted
+++ resolved
@@ -438,11 +438,7 @@
         self.stage_symbols = {}
         args = []
         fields_with_variable_offset = set()
-<<<<<<< HEAD
-        for field_ref in gt_ir.filter_nodes_dfs(node, gt_ir.FieldRef):
-=======
         for field_ref in gt_ir.iter_nodes_of_type(node, gt_ir.FieldRef):
->>>>>>> 634a416f
             if isinstance(field_ref.offset.get(self.domain.sequential_axis.name, None), gt_ir.Expr):
                 fields_with_variable_offset.add(field_ref.name)
         for accessor in node.accessors:
@@ -455,11 +451,8 @@
                 if accessor.symbol not in fields_with_variable_offset:
                     arg["extent"] = gt_utils.flatten(accessor.extent)
                 else:
-<<<<<<< HEAD
-=======
                     # If the field has a variable offset, then we assert the maximum vertical extents.
                     # 1000 is just a guess, but should be larger than any reasonable number of vertical levels.
->>>>>>> 634a416f
                     arg["extent"] = gt_utils.flatten(accessor.extent[:-1]) + [-1000, 1000]
             args.append(arg)
 
