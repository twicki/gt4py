--- conflicted
+++ resolved
@@ -47,14 +47,10 @@
     )
 
     # Load or generate class
-<<<<<<< HEAD
-    stencil_class = None if build_options.rebuild else backend.load(stencil_id, definition_func, build_options)
-=======
     stencil_class = (
         None if build_options.rebuild else backend.load(stencil_id, definition_func, build_options)
     )
 
->>>>>>> 35c5d7ff
     if stencil_class is None:
         definition_ir = frontend.generate(definition_func, externals, build_options)
         stencil_class = backend.generate(stencil_id, definition_ir, definition_func, build_options)
