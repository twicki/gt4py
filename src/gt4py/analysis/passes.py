# -*- coding: utf-8 -*-
#
# GT4Py - GridTools4Py - GridTools for Python
#
# Copyright (c) 2014-2021, ETH Zurich
# All rights reserved.
#
# This file is part the GT4Py project and the GridTools framework.
# GT4Py is free software: you can redistribute it and/or modify it under
# the terms of the GNU General Public License as published by the
# Free Software Foundation, either version 3 of the License, or any later
# version. See the LICENSE.txt file at the top-level directory of this
# distribution for a copy of the license or check <https://www.gnu.org/licenses/>.
#
# SPDX-License-Identifier: GPL-3.0-or-later

"""Definitions and utilities used by all the analysis pipeline components.
"""

import copy
import itertools
import warnings
from typing import (
    Any,
    Callable,
    Dict,
    Iterable,
    Iterator,
    List,
    Optional,
    Sequence,
    Set,
    Tuple,
    Type,
    TypeVar,
    Union,
)

from gt4py import definitions as gt_definitions
from gt4py import ir as gt_ir
from gt4py.analysis import (
    DomainBlockInfo,
    IJBlockInfo,
    IntervalBlockInfo,
    IntervalInfo,
    StatementInfo,
    SymbolInfo,
    TransformData,
    TransformPass,
)
from gt4py.definitions import Extent


MergeableType = TypeVar("MergeableType")
WrappedType = TypeVar("WrappedType")


class IRSpecificationError(gt_definitions.GTSpecificationError):
    def __init__(self, message=None, *, loc=None):
        if message is None:
            message = "Invalid specification"
        message = f"{message} in '{loc.scope}' (line: {loc.line}, col: {loc.column})"
        super().__init__(message)


class IntervalSpecificationError(IRSpecificationError):
    def __init__(self, interval, message=None, *, loc=None):
        if message is None:
            if loc is None:
                message = f"Invalid interval specification '{interval}' "
            else:
                message = f"Invalid interval specification '{interval}' in '{loc.scope}' (line: {loc.line}, col: {loc.column})"
        super().__init__(message, loc=loc)


class DataTypeSpecificationError(IRSpecificationError):
    def __init__(self, data_type, message=None, *, loc=None):
        if message is None:
            if loc is None:
                message = f"Invalid data type specification '{data_type}'"
            else:
                message = f"Invalid data type specification '{data_type}' in '{loc.scope}' (line: {loc.line}, col: {loc.column})"
        super().__init__(message, loc=loc)


class InitInfoPass(TransformPass):
    """Transcribe definition IR structure into blocks.

    Note
    ----
    The following `transform_data` attributes are changed:
        - `symbols`: SymbolInfo for each used symbol.
        - `blocks`: Block structure following the original Definition IR.
    """

    _DEFAULT_OPTIONS = {"redundant_temp_fields": False}

    @staticmethod
    def make_k_intervals(transform_data: TransformData) -> List[IntervalInfo]:
        """Determines intervals over which the computation runs."""
        node: gt_ir.StencilDefinition = transform_data.definition_ir
        transform_data.splitters_var: Optional[str] = None
        transform_data.min_k_interval_sizes: List[int] = [0]

        # First, look for dynamic splitters variable
        for computation in node.computations:
            interval_def = computation.interval
            for axis_bound in [interval_def.start, interval_def.end]:
                if isinstance(axis_bound.level, gt_ir.VarRef):
                    name = axis_bound.level.name
                    for item in node.parameters:
                        if item.name == name:
                            decl = item
                            break
                    else:
                        decl = None

                    if decl is None or decl.length == 0:
                        raise IntervalSpecificationError(
                            interval_def,
                            "Invalid variable reference in interval specification",
                            loc=axis_bound.loc,
                        )

                    transform_data.splitters_var = decl.name
                    transform_data.min_k_interval_sizes = [1] * (decl.length + 1)

        # Extract computation intervals
        computation_intervals = []
        for computation in node.computations:
            # Process current interval definition
            interval_def = computation.interval
            bounds = [None, None]

            for i, axis_bound in enumerate([interval_def.start, interval_def.end]):
                if isinstance(axis_bound.level, gt_ir.VarRef):
                    # Dynamic splitters: check existing reference and extract size info
                    if axis_bound.level.name != transform_data.splitters_var:
                        raise IntervalSpecificationError(
                            interval_def,
                            "Non matching variable reference in interval specification",
                            loc=axis_bound.loc,
                        )

                    index = axis_bound.level.index + 1
                    offset = axis_bound.offset
                    if offset < 0:
                        index = index - 1

                else:
                    # Static splitter: extract size info
                    index = (
                        transform_data.nk_intervals
                        if axis_bound.offset < 0 or axis_bound.level == gt_ir.LevelMarker.END
                        else 0
                    )
                    offset = axis_bound.offset

                    if offset < 0 and axis_bound.level != gt_ir.LevelMarker.END:
                        raise IntervalSpecificationError(
                            interval_def,
                            "Invalid offset in interval specification",
                            loc=axis_bound.loc,
                        )

                    elif offset > 0 and axis_bound.level != gt_ir.LevelMarker.START:
                        raise IntervalSpecificationError(
                            interval_def,
                            "Invalid offset in interval specification",
                            loc=axis_bound.loc,
                        )

                # Update min sizes
                if not 0 <= index <= transform_data.nk_intervals:
                    raise IntervalSpecificationError(
                        interval_def,
                        "Invalid variable reference in interval specification",
                        loc=axis_bound.loc,
                    )

                bounds[i] = (index, offset)
                if index < transform_data.nk_intervals:
                    transform_data.min_k_interval_sizes[index] = max(
                        transform_data.min_k_interval_sizes[index], offset
                    )

            if bounds[0][0] == bounds[1][0] - 1:
                index = bounds[0][0]
                min_size = 1 + bounds[0][1] - bounds[1][1]
                transform_data.min_k_interval_sizes[index] = max(
                    transform_data.min_k_interval_sizes[index], min_size
                )

            # Create computation intervals
            interval_info = IntervalInfo(*bounds)
            computation_intervals.append(interval_info)

        return computation_intervals

    class SymbolMaker(gt_ir.IRNodeVisitor):
        """Fills transform_data.symbols with SymbolInfo for each used in the StencilDefinition."""

        @classmethod
        def apply(cls, transform_data: TransformData, redundant_temp_fields: bool):
            maker = cls()
            return maker(transform_data, redundant_temp_fields)

        def __call__(self, transform_data: TransformData, redundant_temp_fields: bool):
            self.data = transform_data
            self.redundant_temp_fields = redundant_temp_fields
            self.visit(self.data.definition_ir)

        def visit_Ref(self, node: gt_ir.Ref):
            if node.name not in self.data.symbols:
                raise IRSpecificationError("Reference to undefined symbol", loc=node.loc)

        def visit_Decl(self, node: gt_ir.FieldDecl):
            self._add_symbol(node)

        def visit_For(self, node: gt_ir.For):
            self._add_symbol(node.target, is_counter=True)

        def visit_BlockStmt(self, node: gt_ir.BlockStmt):
            result = [self.visit(stmt) for stmt in node.stmts]
            return [item for item in result if item is not None]

        def visit_StencilDefinition(self, node: gt_ir.StencilDefinition):
            # Add API symbols first
            for decl in itertools.chain(node.api_fields, node.parameters):
                self._add_symbol(decl)

            # Build the information tables
            for computation in node.computations:
                self.visit(computation)

        def _add_symbol(self, decl, *, is_counter=False):
            has_redundancy = (
                isinstance(decl, gt_ir.FieldDecl) and self.redundant_temp_fields and not decl.is_api
            )
            symbol_info = SymbolInfo(decl, has_redundancy=has_redundancy, is_counter=is_counter)
            self.data.symbols[decl.name] = symbol_info

    class BlockMaker(gt_ir.IRNodeVisitor):
        """Creates the block tree consisting of DomainBlockInfo, IJBlockInfo,
        IntervalBlockInfo, and StatementInfo."""

        def __init__(self, computation_intervals: list):
            self.computation_intervals = computation_intervals

        @classmethod
        def apply(cls, transform_data: TransformData, computation_intervals: list):
            maker = cls(computation_intervals)
            return maker(transform_data)

        def __call__(self, transform_data: TransformData):
            self.data = transform_data
            self.current_block_info = None
            self.zero_extent = Extent.zeros(transform_data.ndims)
            self.visit(self.data.definition_ir)

        def visit_Expr(self, node: gt_ir.Expr):
            return []

        def visit_VarRef(self, node: gt_ir.VarRef):
            result = [(node.name, None)]
            return result

        def visit_FieldRef(self, node: gt_ir.FieldRef):
            offsets = []
            refs = []
            for ax in self.data.axes_names:
                axis_offset = node.offset.get(ax, 0)
                if isinstance(axis_offset, gt_ir.Expr):
                    refs.extend(self.visit(axis_offset))
                    offsets.append(0)
                else:
                    offsets.append(axis_offset)

            extent = Extent.from_offset(offsets)
            refs.append((node.name, extent))
            return refs

        def visit_UnaryOpExpr(self, node: gt_ir.UnaryOpExpr):
            result = self.visit(node.arg)
            return result

        def visit_BinOpExpr(self, node: gt_ir.BinOpExpr):
            result = self.visit(node.lhs) + self.visit(node.rhs)
            return result

        def visit_TernaryOpExpr(self, node: gt_ir.TernaryOpExpr):
            result = (
                self.visit(node.condition) + self.visit(node.then_expr) + self.visit(node.else_expr)
            )
            return result

        def visit_Statement(self, node: gt_ir.Statement):
            assert False

        def visit_Decl(self, node: gt_ir.Decl):
            assert node.is_api is False
            assert node.name in self.data.symbols
            return None

        def visit_Assign(self, node: gt_ir.Assign):
            target_name = node.target.name
            assert target_name in self.data.symbols
            inputs = self._merge_extents(self.visit(node.value))
            result = StatementInfo(self.data.id_generator.new, node, inputs, {target_name})

            return result

        def visit_NativeFuncCall(self, node: gt_ir.NativeFuncCall):
            return [extent for arg in node.args for extent in self.visit(arg)]

        def visit_If(self, node: gt_ir.If):
            inputs = {}
            outputs = set()

            stmts = list(node.main_body.stmts)
            if node.else_body is not None:
                stmts.extend(node.else_body.stmts)
            for stmt in stmts:
                stmt_info = self.visit(stmt)
                inputs = self._merge_extents(list(inputs.items()) + list(stmt_info.inputs.items()))
                outputs |= stmt_info.outputs
            cond_info = self.visit(node.condition)
            inputs = self._merge_extents(list(inputs.items()) + cond_info)

            result = StatementInfo(self.data.id_generator.new, node, inputs, outputs)

            return result

<<<<<<< HEAD
        def visit_For(self, node: gt_ir.For):
            body_stmt_info = self.visit(node.body)
            inputs = self._merge_extents(
                list((k, v) for k, v in body_stmt_info.inputs.items() if k != node.target.name)
            )
            result = StatementInfo(self.data.id_generator.new, node, inputs, body_stmt_info.outputs)

=======
        def visit_HorizontalIf(self, node: gt_ir.HorizontalIf):
            body_info = self.visit(node.body)
            result = StatementInfo(
                self.data.id_generator.new, node, body_info.inputs, body_info.outputs
            )
>>>>>>> a7608cbd
            return result

        def visit_While(self, node: gt_ir.While) -> StatementInfo:
            body_stmt_info = self.visit(node.body)
            condition_input_extents = self.visit(node.condition)

            inputs = self._merge_extents(
                list(body_stmt_info.inputs.items()) + condition_input_extents
            )

            result = StatementInfo(self.data.id_generator.new, node, inputs, body_stmt_info.outputs)

            return result

        def visit_BlockStmt(self, node: gt_ir.BlockStmt):
            inputs = {}
            outputs = set()
            for stmt in node.stmts:
                stmt_info = self.visit(stmt)
                inputs = self._merge_extents(list(inputs.items()) + list(stmt_info.inputs.items()))
                outputs |= stmt_info.outputs

            result = StatementInfo(self.data.id_generator.new, node, inputs, outputs)

            return result

        def visit_ComputationBlock(self, node: gt_ir.ComputationBlock):
            """Traverse statements, creating new IJBlockInfo where non-zero
            accesses to output fields are made."""
            interval = next(iter(self.current_block_info.intervals))
            interval_block = IntervalBlockInfo(self.data.id_generator.new, interval)

            stmt_infos = [
                info for info in [self.visit(stmt) for stmt in node.body.stmts] if info is not None
            ]
            group_outputs = set()

            # Traverse computation statements
            for stmt_info in stmt_infos:
                stmt_inputs_with_ij_offset = set(
                    [
                        input
                        for input, extent in stmt_info.inputs.items()
                        if extent[:2] != ((0, 0), (0, 0))
                    ]
                )

                # Open a new stage when it is not possible to use the current one
                if not group_outputs.isdisjoint(stmt_inputs_with_ij_offset):
                    assert interval_block.stmts
                    assert interval_block.outputs
                    # If some output field is read with an offset it likely implies different
                    # compute extent
                    self.current_block_info.ij_blocks.append(
                        self._make_ij_block(interval, interval_block)
                    )
                    interval_block = IntervalBlockInfo(self.data.id_generator.new, interval)
                    group_outputs = set()

                interval_block.stmts.append(stmt_info)
                interval_block.outputs |= stmt_info.outputs
                for name, extent in stmt_info.inputs.items():
                    interval_block.inputs[name] = interval_block.inputs.get(name, extent) | extent

                group_outputs |= stmt_info.outputs

            if interval_block.stmts:
                self.current_block_info.ij_blocks.append(
                    self._make_ij_block(interval, interval_block)
                )

        def visit_StencilDefinition(self, node: gt_ir.StencilDefinition):
            """Creates a DomainBlockInfo for every interval and every computation."""
            for computation, interval in zip(node.computations, self.computation_intervals):
                self.current_block_info = DomainBlockInfo(
                    self.data.id_generator.new, computation.iteration_order, {interval}, []
                )
                self.visit(computation)
                self.data.blocks.append(self.current_block_info)

        def _make_ij_block(self, interval, interval_block):
            ij_block = IJBlockInfo(
                self.data.id_generator.new,
                {interval},
                interval_blocks=[interval_block],
                inputs={**interval_block.inputs},
                outputs=set(interval_block.outputs),
                compute_extent=self.zero_extent,
            )

            return ij_block

        def _merge_extents(self, refs: list):
            result = {}

            # Merge offsets for same symbol
            for name, extent in refs:
                extent = extent or Extent.zeros()
                result.setdefault(name, Extent.zeros())
                result[name] |= extent

            return result

    @property
    def defaults(self) -> Dict[str, Any]:
        return self._DEFAULT_OPTIONS

    @classmethod
    def apply(cls, transform_data: TransformData) -> None:
        computation_intervals = cls.make_k_intervals(transform_data)
        cls.SymbolMaker.apply(transform_data, cls._DEFAULT_OPTIONS["redundant_temp_fields"])
        cls.BlockMaker.apply(transform_data, computation_intervals)


class NormalizeBlocksPass(TransformPass):
    """Create a DomainBlockInfo for each StatementInfo.

    Note
    ----
    The following `transform_data` attributes are changed:
        - `blocks`: DomainBlockInfo each contain only a single StatementInfo.
    """

    _DEFAULT_OPTIONS = {}

    class SplitBlocksVisitor:
        def __init__(self):
            self._split_blocks = []

        def visit(self, transform_data: TransformData) -> List[DomainBlockInfo]:
            for block in transform_data.blocks:
                context = {
                    "zero_extent": Extent.zeros(transform_data.ndims),
                    "id_generator": transform_data.id_generator,
                }
                self.visit_DomainBlockInfo(block, context)

            return self._split_blocks

        def visit_DomainBlockInfo(self, block: DomainBlockInfo, context: Dict[str, Any]) -> None:
            context["iteration_order"] = block.iteration_order
            for ij_block in block.ij_blocks:
                self.visit_IJBlockInfo(ij_block, context)

        def visit_IJBlockInfo(self, ij_block: IJBlockInfo, context: Dict[str, Any]) -> None:
            for interval_block in ij_block.interval_blocks:
                self.visit_IntervalBlockInfo(interval_block, context)

        def visit_IntervalBlockInfo(
            self, interval_block: IntervalBlockInfo, context: Dict[str, Any]
        ) -> None:
            context["interval"] = interval_block.interval
            for statement in interval_block.stmts:
                self.visit_StatemenInfo(statement, context)

        def visit_StatemenInfo(
            self, statement: StatementInfo, context: Dict[str, Any]
        ) -> DomainBlockInfo:
            new_interval_block = IntervalBlockInfo(
                context["id_generator"].new,
                context["interval"],
                [statement],
                statement.inputs,
                statement.outputs,
            )
            new_ij_block = IJBlockInfo(
                context["id_generator"].new,
                {context["interval"]},
                [new_interval_block],
                {**new_interval_block.inputs},
                set(new_interval_block.outputs),
                compute_extent=context["zero_extent"],
            )
            new_block = DomainBlockInfo(
                context["id_generator"].new,
                context["iteration_order"],
                set(new_ij_block.intervals),
                [new_ij_block],
                {**new_ij_block.inputs},
                set(new_ij_block.outputs),
            )
            self._split_blocks.append(new_block)

    @property
    def defaults(self) -> Dict[str, Any]:
        return self._DEFAULT_OPTIONS

    @classmethod
    def apply(cls, transform_data: TransformData) -> None:
        transform_data.blocks = cls.SplitBlocksVisitor().visit(transform_data)


class MultiStageMergingWrapper:
    """Wrapper for :class:`DomainBlockInfo` containing the logic required to merge or not merge."""

    def __init__(self, multi_stage: DomainBlockInfo, parent: TransformData):
        self._multi_stage = multi_stage
        self._parent = parent

    @classmethod
    def wrap_items(
        cls, items: Sequence[DomainBlockInfo], *, parent: TransformData
    ) -> List["MultiStageMergingWrapper"]:
        return [cls(block, parent) for block in items]

    def can_merge_with(self, candidate: "MultiStageMergingWrapper") -> bool:
        if self.parent != candidate.parent:
            return False
        if candidate.iteration_order != self.iteration_order:
            return False
        if candidate.has_disallowed_read_with_offset_and_write(self):
            return False
        return True

    def merge_with(self, candidate: "MultiStageMergingWrapper") -> None:
        self._multi_stage.id = self._parent.id_generator.new
        self._multi_stage.ij_blocks.extend(candidate.ij_blocks)
        self._multi_stage.intervals |= candidate.intervals
        self._multi_stage.outputs |= candidate.outputs
        for name, extent in candidate.inputs.items():
            if name in self.inputs:
                self._multi_stage.inputs[name] |= extent
            else:
                self._multi_stage.inputs[name] = extent

    def has_disallowed_read_with_offset_and_write(self, target: "MultiStageMergingWrapper") -> bool:
        write_after_read_fields = {"all": self.write_after_read_fields_in(target)}
        write_after_read_fields["api"] = write_after_read_fields["all"].intersection(
            self.api_fields_names
        )

        read_after_write_fields = {"all": self.read_after_write_fields_in(target)}
        read_after_write_fields["api"] = read_after_write_fields["all"].intersection(
            self.api_fields_names
        )

        blocks_inputs = (
            (target, write_after_read_fields),
            (self, read_after_write_fields),
        )

        if any(
            block.nonzero_extents_on_axes(inputs["api"], self.parallel_axes_indices)
            for block, inputs in blocks_inputs
        ):
            return True

        if self.k_offset_extends_domain and any(
            block.nonzero_extents_on_axes(inputs["all"], (self.sequential_axis_index,))
            for block, inputs in blocks_inputs
        ):
            return True

        return False

    def read_after_write_fields_in(self, target: "MultiStageMergingWrapper") -> Set[str]:
        previous_writes = set(target.outputs)
        current_reads = set(self.inputs)
        return previous_writes.intersection(current_reads)

    def write_after_read_fields_in(self, target: "MultiStageMergingWrapper") -> Set[str]:
        previous_reads = set(target.inputs)
        current_writes = set(self.outputs)
        return previous_reads.intersection(current_writes)

    def access_extent_for(self, field: str) -> Extent:
        extent = Extent.zeros()
        for ij_block in self.ij_blocks:
            if field in ij_block.inputs:
                extent |= ij_block.compute_extent + ij_block.inputs[field]
        return extent

    def nonzero_extents_on_axes(self, fields: Set[str], axes: List[int]) -> bool:
        extents = (self.access_extent_for(field) for field in fields)
        specific_extents = (Extent([extent[axis] for axis in axes]) for extent in extents)
        return not all(extent.is_zero for extent in specific_extents)

    @property
    def api_fields_names(self) -> List[str]:
        return [decl.name for decl in self.parent.definition_ir.api_fields]

    @property
    def parallel_axes_indices(self) -> List[int]:
        axes = self.domain.axes if self.k_offset_extends_domain else self.domain.parallel_axes
        return [self.domain.index(axis) for axis in axes]

    @property
    def sequential_axis_index(self) -> int:
        return self.domain.index(self.domain.sequential_axis)

    @property
    def k_offset_extends_domain(self) -> bool:
        return (
            self.iteration_order == gt_ir.IterationOrder.PARALLEL
            and self._parent.has_sequential_axis
        )

    @property
    def iteration_order(self) -> gt_ir.IterationOrder:
        return self._multi_stage.iteration_order

    @property
    def inputs(self) -> Dict[str, Extent]:
        return self._multi_stage.inputs

    @property
    def intervals(self) -> List[IntervalInfo]:
        return self._multi_stage.intervals

    @property
    def ij_blocks(self) -> List[IJBlockInfo]:
        return self._multi_stage.ij_blocks

    @property
    def outputs(self) -> Dict[str, Extent]:
        return self._multi_stage.outputs

    @property
    def wrapped(self) -> DomainBlockInfo:
        return self._multi_stage

    @property
    def parent(self) -> TransformData:
        return self._parent

    @property
    def domain(self) -> gt_ir.Domain:
        return self.parent.definition_ir.domain


class StageMergingWrapper:
    """Wrapper for :class:`IJBlockInfo` containing the logic required to merge or not merge."""

    def __init__(self, stage: IJBlockInfo, parent: TransformData, parent_block: DomainBlockInfo):
        self._stage = stage
        self._parent = parent
        self._parent_block = parent_block

    @classmethod
    def wrap_items(
        cls, items: Sequence[IJBlockInfo], *, parent: TransformData, parent_block: DomainBlockInfo
    ) -> List["StageMergingWrapper"]:
        return [cls(ij_block, parent, parent_block) for ij_block in items]

    def can_merge_with(self, candidate: "StageMergingWrapper") -> bool:
        if not self.parent_block == candidate.parent_block:
            return False

        # Check that the two stages have the same compute extent
        if not (self.compute_extent == candidate.compute_extent):
            return False

        # Check that there is not overlap between stage intervals and that
        # merging stages will not imply a reordering of the execution order
        if self.has_incompatible_intervals_with(candidate):
            return False

        # Check that there are not data dependencies between stages
        if self.has_data_dependencies_with(candidate):
            return False

        # Check for read with offset and write on parallel axes between stages
        if self.has_disallowed_read_with_offset_and_write(candidate):
            return False

        return True

    def merge_with(self, candidate: IJBlockInfo):
        self._merge_interval_blocks_with(candidate)

        self._stage.intervals |= candidate.intervals
        self._stage.outputs |= candidate.outputs
        for name, extent in candidate.inputs.items():
            if name in self.inputs:
                self._stage.inputs[name] |= extent
            else:
                self._stage.inputs[name] = extent

    def _merge_interval_blocks_with(self, candidate: IJBlockInfo) -> None:
        i_to_ib_map = self.interval_to_iblock_mapping
        for candidate_iblock in candidate.interval_blocks:
            if candidate_iblock.interval in i_to_ib_map:
                self._merge_interval_block(i_to_ib_map[candidate_iblock.interval], candidate_iblock)
            else:
                # candidate block must be inserted at the correct position so that they appear in the order dictated
                #  by the iteration order. note that this reordering is valid as candidate was already checked for
                #  dependencies
                insert_pos = len(self._stage.interval_blocks)
                try:
                    insert_pos = next(
                        i
                        for i, iblock in enumerate(self._stage.interval_blocks)
                        if not iblock.interval.precedes(
                            candidate_iblock.interval,
                            self.min_k_interval_sizes,
                            self._parent_block.iteration_order,
                        )
                    )
                except StopIteration:
                    pass

                self._stage.interval_blocks.insert(insert_pos, candidate_iblock)

    def _merge_interval_block(self, target_iblock, candidate_iblock: IntervalBlockInfo) -> None:
        target_iblock.id = self.parent.id_generator.new
        target_iblock.stmts.extend(candidate_iblock.stmts)
        self._merge_inputs(target_iblock.inputs, candidate_iblock.inputs)
        target_iblock.outputs |= candidate_iblock.outputs

    @staticmethod
    def _merge_inputs(
        target_inputs: Dict[str, Extent], candidate_inputs: Dict[str, Extent]
    ) -> None:
        for name, extent in candidate_inputs.items():
            if name in target_inputs:
                target_inputs[name] |= extent
            else:
                target_inputs[name] = extent

    def has_incompatible_intervals_with(self, candidate: "StageMergingWrapper") -> bool:
        for interval, candidate_interval in itertools.product(self.intervals, candidate.intervals):
            if self.intervals_overlap_or_imply_reorder(interval, candidate_interval):
                return True
        return False

    def has_data_dependencies_with(self, candidate: "StageMergingWrapper") -> bool:
        extents = (extent for name, extent in candidate.inputs.items() if name in self.outputs)
        for extent in extents:
            read_interval = (
                next(iter(self.intervals)).as_tuple(self.min_k_interval_sizes) + extent[-1]
            )
            for merged_interval_block in self.interval_blocks:
                merged_interval = merged_interval_block.interval
                if merged_interval.as_tuple(
                    self.min_k_interval_sizes
                ) != read_interval and merged_interval.overlaps(
                    read_interval, self.min_k_interval_sizes
                ):
                    return True

        return False

    def intervals_overlap_or_imply_reorder(
        self,
        interval_a: IntervalInfo,
        interval_b: IntervalInfo,
    ) -> bool:
        return interval_a != interval_b and interval_a.overlaps(
            interval_b, self.min_k_interval_sizes
        )

    def has_disallowed_read_with_offset_and_write(self, candidate: "StageMergingWrapper") -> bool:
        write_after_read_fields = self.write_after_read_fields_in(candidate)
        read_after_write_fields = self.read_after_write_fields_in(candidate)

        blocks_inputs = (
            (candidate, write_after_read_fields),
            (self, read_after_write_fields),
        )

        if any(
            block.nonzero_extents_on_axes(inputs, self.parallel_axes_indices)
            for block, inputs in blocks_inputs
        ):
            return True

        return False

    def read_after_write_fields_in(self, candidate: "StageMergingWrapper") -> Set[str]:
        previous_writes = set(candidate.outputs)
        current_reads = set(self.inputs)
        return previous_writes.intersection(current_reads)

    def write_after_read_fields_in(self, candidate: "StageMergingWrapper") -> Set[str]:
        previous_reads = set(candidate.inputs)
        current_writes = set(self.outputs)
        return previous_reads.intersection(current_writes)

    def nonzero_extents_on_axes(self, fields: Set[str], axes: List[int]) -> bool:
        extents = (self.inputs[field] for field in fields)
        specific_extents = (Extent([extent[axis] for axis in axes]) for extent in extents)
        return not all(extent.is_zero for extent in specific_extents)

    @property
    def parallel_axes_indices(self) -> List[int]:
        axes = self.domain.axes if self.k_offset_extends_domain else self.domain.parallel_axes
        return [self.domain.index(axis) for axis in axes]

    @property
    def k_offset_extends_domain(self) -> bool:
        return (
            self.parent_block.iteration_order == gt_ir.IterationOrder.PARALLEL
            and self.parent.has_sequential_axis
        )

    @property
    def compute_extent(self) -> Extent:
        return self._stage.compute_extent

    @property
    def intervals(self) -> List[IntervalInfo]:
        return self._stage.intervals

    @property
    def interval_blocks(self) -> List[IntervalBlockInfo]:
        return self._stage.interval_blocks

    @property
    def interval_to_iblock_mapping(self) -> Dict[IntervalInfo, IntervalBlockInfo]:
        return {iblock.interval: iblock for iblock in self.interval_blocks}

    @property
    def inputs(self) -> Dict[str, Extent]:
        return self._stage.inputs

    @property
    def outputs(self) -> Dict[str, Extent]:
        return self._stage.outputs

    @property
    def min_k_interval_sizes(self) -> int:
        return self._parent.min_k_interval_sizes

    @property
    def wrapped(self) -> IJBlockInfo:
        return self._stage

    @property
    def parent_block(self) -> DomainBlockInfo:
        return self._parent_block

    @property
    def parent(self) -> TransformData:
        return self._parent

    @property
    def domain(self) -> gt_ir.Domain:
        return self.parent.definition_ir.domain


def greedy_merging(items: Sequence[MergeableType]) -> List[MergeableType]:
    if len(items) < 2:
        return items
    merged_items = [items[0]]
    for candidate in items[1:]:
        target = merged_items[-1]
        if target.can_merge_with(candidate):
            target.merge_with(candidate)
        else:
            merged_items.append(candidate)
    return merged_items


def greedy_merging_with_wrapper(
    items: Sequence[WrappedType], wrapper_cls: Type[MergeableType], **kwargs: Any
) -> List[WrappedType]:
    return [w.wrapped for w in greedy_merging(wrapper_cls.wrap_items(items, **kwargs))]


class MergeBlocksPass(TransformPass):
    """Merges `transform_data.blocks` using a greedy algorithm.

    The first step merges IJBlockInfos as long as compatibility conditions are met, then proceeds to try and merge
    IJBlockInfos. The secondary merging step attempts to create as few IntervalBlockInfos as necessary, by re-using
    existing blocks with the same interval. Note that this could be re-implemented as a third merging step for every
    IJBlockInfo instead.

    Note
    ----
    The following `transform_data` attributes are changed:
        - `blocks`: Merged as far as possible without reordering.
    """

    _DEFAULT_OPTIONS = {}

    @property
    def defaults(self) -> Dict[str, Any]:
        return self._DEFAULT_OPTIONS

    @staticmethod
    def apply(transform_data: TransformData) -> None:
        merged_blocks = greedy_merging_with_wrapper(
            transform_data.blocks, MultiStageMergingWrapper, parent=transform_data
        )
        for block in merged_blocks:
            block.ij_blocks = greedy_merging_with_wrapper(
                block.ij_blocks, StageMergingWrapper, parent=transform_data, parent_block=block
            )
        transform_data.blocks = merged_blocks


def overlap_with_extent(
    interval: gt_ir.AxisInterval, axis_extent: Tuple[int, int]
) -> Optional[Tuple[int, int]]:
    """Return a tuple of the distances to the edge of the compute domain, if overlapping."""
    LARGE_NUM = 10000

    if interval.start.level == gt_ir.LevelMarker.START:
        start_diff = axis_extent[0] - interval.start.offset
    else:
        start_diff = None

    if interval.end.level == gt_ir.LevelMarker.END:
        end_diff = axis_extent[1] - interval.end.offset
    else:
        end_diff = None

    if start_diff is not None and start_diff > 0 and end_diff is None:
        if interval.end.offset <= axis_extent[0]:
            return None
    elif end_diff is not None and end_diff < 0 and start_diff is None:
        if interval.start.offset > axis_extent[1]:
            return None

    start_diff = min(start_diff, 0) if start_diff is not None else -LARGE_NUM
    end_diff = max(end_diff, 0) if end_diff is not None else LARGE_NUM
    return (start_diff, end_diff)


def compute_extent_diff(
    compute_extent: gt_ir.Extent, intervals: Dict[str, gt_ir.AxisInterval]
) -> Optional[Extent]:
    parallel_axes_names = tuple(axis.name for axis in gt_ir.Domain.LatLonGrid().parallel_axes)

    diffs = []
    for axis, extent in zip(parallel_axes_names, compute_extent):
        interval = intervals[axis]
        diff = overlap_with_extent(interval, extent)
        if not diff:
            return None
        else:
            diffs.append(diff)

    return Extent(diffs + [(0, 0)])


class RemoveUnreachedStatementsPass(TransformPass):
    """Remove unreached HorizontalIf statements."""

    @staticmethod
    def filter_domain_block(dom_block: DomainBlockInfo) -> None:
        for ij_block in dom_block.ij_blocks:
            for int_block in ij_block.interval_blocks:
                stmt_infos = []
                for stmt_info in int_block.stmts:
                    stmt = stmt_info.stmt
                    if not isinstance(stmt, gt_ir.HorizontalIf) or (
                        compute_extent_diff(ij_block.compute_extent, stmt.intervals) is not None
                    ):
                        stmt_infos.append(stmt_info)
                int_block.stmts = stmt_infos

    @classmethod
    def apply(cls, transform_data: TransformData) -> None:
        for dom_block in transform_data.blocks:
            cls.filter_domain_block(dom_block)


class ComputeExtentsPass(TransformPass):
    """Loop over blocks backwards and accumulate extents.

    Note
    ----
    Writes to `transform_data.blocks` and fills each IJBlockInfo.compute_extent,
    and creates `transform_data.implementation_ir.fields_extent`.
    """

    _DEFAULT_OPTIONS = {}

    @property
    def defaults(self) -> Dict[str, Any]:
        return self._DEFAULT_OPTIONS

    @staticmethod
    def apply(transform_data: TransformData) -> None:
        seq_axis = transform_data.definition_ir.domain.index(
            transform_data.definition_ir.domain.sequential_axis
        )

        access_extents = {name: Extent.zeros() for name in transform_data.symbols}

        blocks = transform_data.blocks
        for dom_block in reversed(blocks):
            for ij_block in reversed(dom_block.ij_blocks):
                ij_block.compute_extent = Extent.zeros()
                for name in ij_block.outputs:
                    ij_block.compute_extent |= access_extents[name]
                for int_block in ij_block.interval_blocks:
                    for stmt_info in int_block.stmts:
                        if isinstance(stmt_info.stmt, gt_ir.HorizontalIf):
                            extent_from_edge = compute_extent_diff(
                                ij_block.compute_extent, stmt_info.stmt.intervals
                            )
                        else:
                            extent_from_edge = Extent.zeros()
                        if extent_from_edge is not None:
                            for name, extent in stmt_info.inputs.items():
                                access_extents[name] |= (
                                    ij_block.compute_extent - extent_from_edge
                                ) + Extent(list(extent[:seq_axis]) + [(0, 0)])

        transform_data.implementation_ir.fields_extents = {
            name: extent for name, extent in access_extents.items()
        }


class DataTypePass(TransformPass):
    """Fills in the concrete data_type for all set to `DataType.AUTO`"""

    class CollectDataTypes(gt_ir.IRNodeVisitor):
        def __call__(self, node) -> None:
            assert isinstance(node, gt_ir.StencilImplementation)
            self.vars = node.parameters
            self.fields = node.fields
            self.visit(node)

        @classmethod
        def apply(cls, node) -> None:
            collector = cls()
            return collector(node)

        def visit_ApplyBlock(self, node: gt_ir.Node, **kwargs):
            self.generic_visit(node, apply_block_symbols=node.local_symbols, **kwargs)

        def visit_Assign(self, node: gt_ir.Assign, **kwargs):
            self.visit(node.value, **kwargs)
            if hasattr(node.target, "data_type") and node.target.data_type != node.value.data_type:
                raise Exception(
                    "Symbol '{}' used with inconsistent data types.".format(node.target.name)
                )
            node.target.data_type = getattr(node.value, "data_type", gt_ir.DataType.AUTO)
            if self.fields[node.target.name].data_type == gt_ir.DataType.AUTO:
                self.fields[node.target.name].data_type = node.value.data_type
            self.visit(node.target, **kwargs)

        def visit_VarRef(self, node: gt_ir.Node, apply_block_symbols={}, **kwargs):
            self.generic_visit(node, **kwargs)

            if node.name in apply_block_symbols:
                var_decl = apply_block_symbols[node.name]
            else:
                var_decl = self.vars[node.name]

            if var_decl.data_type == gt_ir.DataType.AUTO:
                var_decl.data_type = node.data_type
            else:
                node.data_type = var_decl.data_type

        def visit_FieldRef(self, node: gt_ir.Node, **kwargs):
            self.generic_visit(node, **kwargs)
            if self.fields[node.name].data_type == gt_ir.DataType.AUTO:
                self.fields[node.name].data_type = node.data_type
            else:
                node.data_type = self.fields[node.name].data_type

        def visit_UnaryOpExpr(self, node: gt_ir.Node, **kwargs):
            self.generic_visit(node, **kwargs)
            assert node.arg.data_type is not gt_ir.DataType.AUTO
            if node.op.value in [gt_ir.UnaryOperator.NOT]:
                node.data_type = gt_ir.DataType.from_dtype(bool)
            else:
                node.data_type = node.arg.data_type

        def visit_BinOpExpr(self, node: gt_ir.Node, **kwargs):
            self.generic_visit(node, **kwargs)
            assert node.lhs.data_type is not gt_ir.DataType.AUTO
            assert node.rhs.data_type is not gt_ir.DataType.AUTO
            if node.op.value in [
                gt_ir.BinaryOperator.OR,
                gt_ir.BinaryOperator.EQ,
                gt_ir.BinaryOperator.NE,
                gt_ir.BinaryOperator.LT,
                gt_ir.BinaryOperator.LE,
                gt_ir.BinaryOperator.GT,
                gt_ir.BinaryOperator.GE,
            ]:
                node.data_type = gt_ir.DataType.from_dtype(bool)
            else:
                node.data_type = gt_ir.DataType.merge(node.lhs.data_type, node.rhs.data_type)

        def visit_TernaryOpExpr(self, node: gt_ir.TernaryOpExpr, **kwargs):
            self.generic_visit(node, **kwargs)
            assert node.then_expr.data_type is not gt_ir.DataType.AUTO
            assert node.else_expr.data_type is not gt_ir.DataType.AUTO
            assert node.condition.data_type is not gt_ir.DataType.AUTO
            node.data_type = gt_ir.DataType.merge(
                node.then_expr.data_type, node.else_expr.data_type
            )

        def visit_NativeFuncCall(self, node: gt_ir.NativeFuncCall, **kwargs):
            self.generic_visit(node.args, **kwargs)

            dtypes_set = set(
                arg.data_type for arg in node.args if arg.data_type != gt_ir.DataType.DEFAULT
            )

            if len(dtypes_set) == 0:
                data_type = gt_ir.DataType.DEFAULT
            elif len(dtypes_set) == 1:
                data_type = dtypes_set.pop()
            else:
                # get the "largest" data type in the set
                data_type = gt_ir.DataType.merge(*dtypes_set)
                # cast all other args to this type
                for index, arg in enumerate(node.args):
                    if arg.data_type != data_type:
                        node.args[index] = gt_ir.Cast(data_type=data_type, expr=arg, loc=node.loc)

            if node.func in (
                gt_ir.NativeFunction.MIN,
                gt_ir.NativeFunction.MAX,
                gt_ir.NativeFunction.ABS,
                gt_ir.NativeFunction.MOD,
            ):
                node.data_type = data_type
            elif node.func in (
                gt_ir.NativeFunction.ISFINITE,
                gt_ir.NativeFunction.ISINF,
                gt_ir.NativeFunction.ISNAN,
            ):
                node.data_type = gt_ir.DataType.BOOL
            elif node.func in (
                gt_ir.NativeFunction.CEIL,
                gt_ir.NativeFunction.FLOOR,
                gt_ir.NativeFunction.TRUNC,
            ):
                node.data_type = gt_ir.DataType.INT64
            else:
                node.data_type = gt_ir.DataType.DEFAULT

    @classmethod
    def apply(cls, transform_data: TransformData) -> None:
        cls.CollectDataTypes.apply(transform_data.implementation_ir)


class ComputeUsedSymbolsPass(TransformPass):
    """Fills the SymbolInfo `in_use` attribute in `transform_data.symbols`.

    It does this because an entry was originally created for each Decl in the
    SymbolMaker part of InitInfoPass, and some of these may not be referenced.
    """

    class ComputeUsedVisitor(gt_ir.IRNodeVisitor):
        def __init__(self, transform_data: TransformData):
            self.data = transform_data

        def visit_VarRef(self, node: gt_ir.VarRef, **kwargs):
            self.data.symbols[node.name].in_use = True

        def visit_FieldRef(self, node: gt_ir.FieldRef, **kwargs):
            domain = self.data.definition_ir.domain
            sequential_offset = node.offset.get(domain.sequential_axis.name, None)
            if isinstance(sequential_offset, gt_ir.Expr):
                self.visit(sequential_offset)
            self.data.symbols[node.name].in_use = True

        def visit_For(self, node: gt_ir.For, **kwargs):
            self.data.symbols[node.target.name].in_use = True
            self.visit(node.body)

    @classmethod
    def apply(cls, transform_data: TransformData) -> None:
        visitor = cls.ComputeUsedVisitor(transform_data)
        visitor.visit(transform_data.definition_ir)


class BuildIIRPass(TransformPass):
    """Transcribe `transform_data.blocks` to `transform_data.implementation_ir`.

    Note
    ----
    DomainBlockInfo -> MultiStage
    IJBlockInfo -> Stage
    IntervalBlockInfo -> ApplyBlock
    """

    _DEFAULT_OPTIONS = {}

    def __init__(self):
        self.data: TransformData = None
        self.iir: gt_ir.StencilImplementation = None

    @property
    def defaults(self) -> Dict[str, Any]:
        return self._DEFAULT_OPTIONS

    @classmethod
    def apply(cls, transform_data: TransformData) -> None:
        return cls()(transform_data)

    def __call__(self, transform_data: TransformData) -> None:
        self.data = transform_data
        self.iir = transform_data.implementation_ir

        if self.data.splitters_var:
            self.iir.axis_splitters_var = self.data.splitters_var

        # Signature
        self.iir.api_signature = self.data.definition_ir.api_signature

        # Create fields and parameters
        for name, symbol in self.data.symbols.items():
            if not symbol.in_use:
                self.iir.unreferenced.append(name)

            decl = symbol.decl
            if isinstance(decl, gt_ir.VarDecl):
                if not symbol.is_counter:
                    self.iir.parameters[name] = decl
                else:
                    # Counters are local symbols only and backends
                    # handle declaration and initialization.
                    pass
            else:
                self.iir.fields[name] = decl

        # Create multistages
        for block in self.data.blocks:
            groups = [
                gt_ir.StageGroup(stages=[self._make_stage(ij_block)])
                for ij_block in block.ij_blocks
            ]
            multi_stage = gt_ir.MultiStage(
                name="multi_stage__{}".format(block.id),
                iteration_order=block.iteration_order,
                groups=groups,
            )
            self.iir.multi_stages.append(multi_stage)

        return transform_data

    def _make_stage(self, ij_block) -> gt_ir.Stage:
        # Apply blocks and decls
        apply_blocks = []
        decls = []
        for int_block in ij_block.interval_blocks:
            # Make apply block
            stmts = []
            local_symbols = {}
            for stmt_info in int_block.stmts:
                if isinstance(stmt_info.stmt, gt_ir.Decl):
                    decl = stmt_info.stmt
                    if decl.name in self.data.symbols:
                        decls.append(stmt_info.stmt)
                    else:
                        assert isinstance(decl, gt_ir.VarDecl)
                        local_symbols[decl.name] = decl
                else:
                    stmts.append(stmt_info.stmt)
                    if isinstance(stmt_info.stmt, gt_ir.For):
                        # Add the target decl
                        decl = stmt_info.stmt.target
                        local_symbols[decl.name] = decl

            apply_block = gt_ir.ApplyBlock(
                interval=self._make_axis_interval(int_block.interval),
                local_symbols=local_symbols,
                body=gt_ir.BlockStmt(stmts=stmts),
            )
            apply_blocks.append(apply_block)

        # Accessors
        accessors = []
        remaining_outputs = set(ij_block.outputs)
        for name, extent in ij_block.inputs.items():
            intent = gt_definitions.AccessKind.READ
            if name in remaining_outputs:
                intent |= gt_definitions.AccessKind.WRITE
                remaining_outputs.remove(name)
                extent |= Extent.zeros()
            accessors.append(self._make_accessor(name, extent, intent))
        zero_extent = Extent.zeros(self.data.ndims)
        for name in remaining_outputs:
            accessors.append(
                self._make_accessor(name, zero_extent, gt_definitions.AccessKind.WRITE)
            )

        stage = gt_ir.Stage(
            name="stage__{}".format(ij_block.id),
            accessors=accessors,
            apply_blocks=apply_blocks,
            compute_extent=ij_block.compute_extent,
        )

        return stage

    def _make_apply_block(self, interval_block) -> gt_ir.ApplyBlock:
        # Body
        stmts = []
        for stmt_info in interval_block.stmts:
            if not isinstance(stmt_info.stmt, gt_ir.Decl):
                stmts.append(stmt_info.stmt)
        body = gt_ir.BlockStmt(stmts=stmts)
        result = gt_ir.ApplyBlock(
            interval=self._make_axis_interval(interval_block.interval), body=body
        )

        return result

    def _make_accessor(self, name, extent, intent: gt_definitions.AccessKind) -> gt_ir.Accessor:
        assert name in self.data.symbols
        if self.data.symbols[name].is_field:
            assert extent is not None
            result = gt_ir.FieldAccessor(symbol=name, intent=intent, extent=extent)
        else:
            # assert extent is None and not read_write
            assert intent != gt_definitions.AccessKind.READ_WRITE
            result = gt_ir.ParameterAccessor(symbol=name)

        return result

    def _make_axis_interval(self, interval: IntervalInfo) -> gt_ir.AxisInterval:
        axis_bounds = []
        for bound in (interval.start, interval.end):
            if bound[0] == 0:
                axis_bounds.append(gt_ir.AxisBound(level=gt_ir.LevelMarker.START, offset=bound[1]))
            elif bound[0] == self.data.nk_intervals:
                axis_bounds.append(gt_ir.AxisBound(level=gt_ir.LevelMarker.END, offset=bound[1]))
            else:
                axis_bounds.append(
                    gt_ir.AxisBound(
                        level=gt_ir.VarRef(name=self.data.splitters_var, index=bound[0] - 1),
                        offset=bound[1],
                    )
                )

        result = gt_ir.AxisInterval(start=axis_bounds[0], end=axis_bounds[1])

        return result


class DemoteLocalTemporariesToVariablesPass(TransformPass):
    """Demote symbols only used within a single stage to scalars.

    This may occur because these can be local variables in the scope, and
    therefore do not need to be fields.
    """

    class CollectDemotableSymbols(gt_ir.IRNodeVisitor):
        @classmethod
        def apply(cls, node: gt_ir.StencilImplementation) -> Set[str]:
            collector = cls()
            return collector(node)

        def __call__(self, node: gt_ir.StencilImplementation) -> Set[str]:
            assert isinstance(node, gt_ir.StencilImplementation)
            self.demotables: Dict[str, Optional[str]] = {
                temp_field: None for temp_field in node.temporary_fields
            }
            """Dictionary mapping temporaries to their most recently referenced stage."""
            self.visit(node)
            return set(self.demotables.keys())

        def visit_Stage(self, node: gt_ir.Stage, **kwargs: Any) -> None:
            kwargs["stage_name"] = node.name
            self.generic_visit(node, **kwargs)

        def visit_Assign(self, node: gt_ir.Assign, **kwargs: Any) -> None:
            self.visit(node.value, **kwargs)
            if kwargs.get("inside_horizontal_if", False):
                self.demotables.pop(node.target.name, None)
            elif node.target.name in self.demotables:
                self.demotables[node.target.name] = kwargs["stage_name"]

<<<<<<< HEAD
        def visit_For(self, node: gt_ir.For, **kwargs: Any) -> None:
            self.visit(node.body, **kwargs)
=======
        def visit_HorizontalIf(self, node: gt_ir.HorizontalIf, **kwargs: Any) -> None:
            self.visit(node.body, inside_horizontal_if=True, **kwargs)
>>>>>>> a7608cbd

        def visit_FieldRef(self, node: gt_ir.FieldRef, **kwargs: Any) -> None:
            field_name = node.name
            if field_name in self.demotables:
                assert self.demotables[field_name], f"Temporary {field_name} has no stage."
                if (
                    kwargs["stage_name"] != self.demotables[field_name]
                    or any(val != 0 for val in node.offset.values())
                    or kwargs.get("inside_horizontal_if", False)
                ):
                    self.demotables.pop(field_name)

    class DemoteSymbols(gt_ir.IRNodeMapper):
        @classmethod
        def apply(cls, node: gt_ir.StencilImplementation, demotables: Set[str]) -> None:
            instance = cls(demotables)
            return instance(node)

        def __init__(self, demotables):
            self.demotables = demotables
            self.local_symbols = None

        def __call__(self, node: gt_ir.StencilImplementation) -> gt_ir.StencilImplementation:
            assert isinstance(node, gt_ir.StencilImplementation)
            self.fields = node.fields
            node = self.visit(node)
            return node

        def visit_FieldAccessor(
            self, path: tuple, node_name: str, node: gt_ir.FieldAccessor
        ) -> Tuple[bool, Optional[gt_ir.FieldAccessor]]:
            if node.symbol in self.demotables:
                return False, None
            else:
                return True, node

        def visit_StencilImplementation(
            self, path: tuple, node_name: str, node: gt_ir.StencilImplementation
        ) -> gt_ir.StencilImplementation:
            self.iir = node
            res = self.generic_visit(path, node_name, node)
            for f in self.demotables:
                assert f in node.temporary_fields, "Tried to demote api field to variable."
                node.fields.pop(f)
                node.fields_extents.pop(f)
            return res

        def visit_ApplyBlock(
            self, path: tuple, node_name: str, node: gt_ir.ApplyBlock
        ) -> Tuple[bool, gt_ir.ApplyBlock]:
            self.local_symbols = {}

            self.generic_visit(path, node_name, node)

            node.local_symbols.update(self.local_symbols)
            self.local_symbols = None
            return True, node

        def visit_FieldRef(
            self, path: tuple, node_name: str, node: gt_ir.FieldRef
        ) -> Tuple[bool, Union[gt_ir.FieldRef, gt_ir.VarRef]]:
            for axis in node.offset:
                if isinstance(node.offset[axis], gt_ir.Expr):
                    node.offset[axis] = self.visit(node.offset[axis])
            if node.name in self.demotables:
                if node.name not in self.local_symbols:
                    field_decl = self.fields[node.name]
                    self.local_symbols[node.name] = gt_ir.VarDecl(
                        name=node.name,
                        data_type=field_decl.data_type,
                        length=1,
                        is_api=False,
                        loc=field_decl.loc,
                    )
                return True, gt_ir.VarRef(name=node.name, index=0, loc=node.loc)

            else:
                return True, node

    @classmethod
    def apply(cls, transform_data: TransformData) -> None:
        demotables = cls.CollectDemotableSymbols.apply(transform_data.implementation_ir)
        cls.DemoteSymbols.apply(transform_data.implementation_ir, demotables)


class ConstantFoldingPass(TransformPass):
    """Demote temporary fields to constants if only assigned to a single scalar value."""

    class CollectConstants(gt_ir.IRNodeVisitor):
        @classmethod
        def apply(cls, node: gt_ir.StencilImplementation) -> Set[str]:
            collector = cls()
            return collector(node)

        def __call__(self, node: gt_ir.StencilImplementation) -> Set[str]:
            assert isinstance(node, gt_ir.StencilImplementation)
            self.constants = {field: 0 for field in node.temporary_fields}
            self.visit(node)
            return set(self.constants.keys())

        def visit_If(self, node: gt_ir.If, **kwargs: Any) -> None:
            for stmt in node.main_body.stmts:
                self.visit(stmt, in_condition=True)
            if node.else_body:
                for stmt in node.else_body.stmts:
                    self.visit(stmt, in_condition=True)

        def visit_Assign(self, node: gt_ir.Assign, **kwargs: Any) -> None:
            target_name = node.target.name
            if target_name in self.constants:
                self.constants[target_name] += 1
                if (
                    not isinstance(node.value, gt_ir.ScalarLiteral)
                    or self.constants[target_name] > 1
                    or kwargs.get("in_condition", False)
                ):
                    self.constants.pop(target_name)

    class ConstantFolder(gt_ir.IRNodeMapper):
        @classmethod
        def apply(cls, node: gt_ir.StencilImplementation, constants: Set[str]) -> None:
            instance = cls(constants)
            return instance(node)

        def __init__(self, constants: Set[str]):
            self.literals: Dict[str, gt_ir.ScalarLiteral] = {name: None for name in constants}

        def __call__(self, node: gt_ir.StencilImplementation) -> gt_ir.StencilImplementation:
            return self.visit(node)

        def visit_StencilImplementation(
            self, path: tuple, node_name: str, node: gt_ir.StencilImplementation
        ) -> gt_ir.StencilImplementation:
            res = self.generic_visit(path, node_name, node)
            for name in self.literals:
                node.fields.pop(name)
                node.fields_extents.pop(name)
            return res

        def visit_FieldAccessor(
            self, path: tuple, node_name: str, node: gt_ir.FieldAccessor
        ) -> Tuple[bool, Optional[gt_ir.FieldAccessor]]:
            if node.symbol in self.literals:
                return False, None
            else:
                return True, node

        def visit_Assign(self, path: tuple, node_name: str, node: gt_ir.Assign):
            node.value = self.visit(node.value)
            target_name = node.target.name
            if target_name in self.literals:
                self.literals[target_name] = copy.deepcopy(node.value)
                return False, None
            return True, node

        def visit_FieldRef(
            self, path: tuple, node_name: str, node: gt_ir.FieldRef
        ) -> Tuple[bool, gt_ir.FieldRef]:
            if node.name in self.literals:
                return True, self.literals[node.name]
            return True, node

    @classmethod
    def apply(cls, transform_data: TransformData) -> None:
        constants = cls.CollectConstants.apply(transform_data.implementation_ir)
        if constants:
            cls.ConstantFolder.apply(transform_data.implementation_ir, constants)
        return transform_data


class HousekeepingPass(TransformPass):
    class WarnIfNoEffect(gt_ir.IRNodeVisitor):
        """Warn if StencilImplementation has no effect."""

        def __init__(self):
            pass

        @classmethod
        def apply(cls, stencil_name: str, node: gt_ir.StencilImplementation) -> None:
            instance = cls()
            return instance(stencil_name, node)

        def __call__(self, stencil_name: str, node: gt_ir.StencilImplementation) -> None:
            assert isinstance(node, gt_ir.StencilImplementation)
            self.stencil_name = stencil_name
            self.visit(node)

        def visit_StencilImplementation(self, node: gt_ir.StencilImplementation):
            # Emit warning if stencil has no effect, i.e. does not read or write to any api fields
            if not node.has_effect:
                warnings.warn(
                    f"Stencil `{self.stencil_name}` has no effect.",
                    RuntimeWarning,
                )

    class PruneEmptyNodes(gt_ir.IRNodeMapper):
        """Removes empty multi-stages, stage groups, and stages."""

        def __init__(self):
            pass

        @classmethod
        def apply(cls, node: gt_ir.StencilImplementation) -> None:
            instance = cls()
            return instance(node)

        def __call__(self, node: gt_ir.StencilImplementation) -> None:
            assert isinstance(node, gt_ir.StencilImplementation)
            self.visit(node)

        def visit_ApplyBlock(
            self, path: tuple, node_name: str, node: gt_ir.ApplyBlock
        ) -> Tuple[bool, Optional[gt_ir.ApplyBlock]]:
            self.generic_visit(path, node_name, node.body)
            if node.body.stmts:
                return True, node
            else:
                return False, None

        def visit_Stage(
            self, path: tuple, node_name: str, node: gt_ir.Stage
        ) -> Tuple[bool, Optional[gt_ir.Stage]]:
            self.generic_visit(path, node_name, node)

            if (
                any(
                    isinstance(a, gt_ir.FieldAccessor)
                    and bool(a.intent & gt_definitions.AccessKind.WRITE)
                    for a in node.accessors
                )
                and node.apply_blocks
            ):
                return True, node
            else:
                return False, None

        def visit_StageGroup(
            self, path: tuple, node_name: str, node: gt_ir.StageGroup
        ) -> Tuple[bool, Optional[gt_ir.StageGroup]]:
            self.generic_visit(path, node_name, node)

            if node.stages:
                return True, node
            else:
                return False, None

        def visit_MultiStage(
            self, path: tuple, node_name: str, node: gt_ir.MultiStage
        ) -> Tuple[bool, Optional[gt_ir.MultiStage]]:
            self.generic_visit(path, node_name, node)

            if node.groups:
                return True, node
            else:
                return False, None

    @classmethod
    def apply(cls, transform_data: TransformData) -> None:
        cls.PruneEmptyNodes.apply(transform_data.implementation_ir)
        cls.WarnIfNoEffect.apply(
            transform_data.definition_ir.name, transform_data.implementation_ir
        )<|MERGE_RESOLUTION|>--- conflicted
+++ resolved
@@ -331,21 +331,19 @@
 
             return result
 
-<<<<<<< HEAD
         def visit_For(self, node: gt_ir.For):
             body_stmt_info = self.visit(node.body)
             inputs = self._merge_extents(
                 list((k, v) for k, v in body_stmt_info.inputs.items() if k != node.target.name)
             )
             result = StatementInfo(self.data.id_generator.new, node, inputs, body_stmt_info.outputs)
-
-=======
+            return result
+
         def visit_HorizontalIf(self, node: gt_ir.HorizontalIf):
             body_info = self.visit(node.body)
             result = StatementInfo(
                 self.data.id_generator.new, node, body_info.inputs, body_info.outputs
             )
->>>>>>> a7608cbd
             return result
 
         def visit_While(self, node: gt_ir.While) -> StatementInfo:
@@ -1410,13 +1408,11 @@
             elif node.target.name in self.demotables:
                 self.demotables[node.target.name] = kwargs["stage_name"]
 
-<<<<<<< HEAD
         def visit_For(self, node: gt_ir.For, **kwargs: Any) -> None:
             self.visit(node.body, **kwargs)
-=======
+
         def visit_HorizontalIf(self, node: gt_ir.HorizontalIf, **kwargs: Any) -> None:
             self.visit(node.body, inside_horizontal_if=True, **kwargs)
->>>>>>> a7608cbd
 
         def visit_FieldRef(self, node: gt_ir.FieldRef, **kwargs: Any) -> None:
             field_name = node.name
