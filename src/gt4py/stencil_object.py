# -*- coding: utf-8 -*-
#
# GT4Py - GridTools4Py - GridTools for Python
#
# Copyright (c) 2014-2021, ETH Zurich
# All rights reserved.
#
# This file is part the GT4Py project and the GridTools framework.
# GT4Py is free software: you can redistribute it and/or modify it under
# the terms of the GNU General Public License as published by the
# Free Software Foundation, either version 3 of the License, or any later
# version. See the LICENSE.txt file at the top-level directory of this
# distribution for a copy of the license or check <https://www.gnu.org/licenses/>.
#
# SPDX-License-Identifier: GPL-3.0-or-later

import abc
import collections.abc
import copy
import inspect
import os
import re
import sys
import time
import typing
import warnings
from dataclasses import dataclass
<<<<<<< HEAD
from pickle import dumps
from typing import Any, Callable, ClassVar, Dict, Optional, Tuple, Union
=======
from typing import Any, Callable, Dict, Optional, Sequence, Tuple, Union
>>>>>>> 5286aa52

import dace
import dace.frontend.python.common
import numpy as np
from dace.frontend.python.common import SDFGClosure, SDFGConvertible

import gt4py.backend as gt_backend
import gt4py.storage as gt_storage
import gt4py.utils as gt_utils
from gt4py.definitions import DomainInfo, FieldInfo, Index, ParameterInfo, Shape
from gt4py.utils import shash


FieldType = Union[gt_storage.storage.Storage, np.ndarray]
OriginType = Union[Tuple[int, int, int], Dict[str, Tuple[int, ...]]]

_loaded_sdfgs: Dict[str, dace.SDFG] = dict()


def _compute_cache_key(field_args, parameter_args, domain, origin) -> int:
    # field.default_origin is computed using getattr to support numpy.ndarray.
    field_data = tuple(
        (name, field.shape, getattr(field, "default_origin", (0, 0, 0)))
        for name, field in field_args.items()
        if field is not None
    )
    return hash((field_data, *parameter_args.keys(), dumps(domain), dumps(origin)))


@dataclass(frozen=True)
class FrozenStencil(SDFGConvertible):
    """Stencil with pre-computed domain and origin for each field argument."""

    stencil_object: "StencilObject"
    origin: Dict[str, Tuple[int, ...]]
    domain: Tuple[int, ...]

    def __post_init__(self):
        for name, field_info in self.stencil_object.field_info.items():
            if field_info is not None and (
                name not in self.origin or len(self.origin[name]) != field_info.ndim
            ):
                raise ValueError(
                    f"'{name}' origin {self.origin.get(name)} is not a {field_info.ndim}-dimensional integer tuple"
                )

    def __call__(self, **kwargs) -> None:
        assert "origin" not in kwargs and "domain" not in kwargs
        exec_info = kwargs.get("exec_info")

        if exec_info is not None:
            exec_info["call_run_start_time"] = time.perf_counter()

        field_args = {name: kwargs[name] for name in self.stencil_object.field_info.keys()}
        parameter_args = {name: kwargs[name] for name in self.stencil_object.parameter_info.keys()}

        self.stencil_object.run(
            _domain_=self.domain,
            _origin_=self.origin,
            exec_info=exec_info,
            **field_args,
            **parameter_args,
        )

        if exec_info is not None:
            exec_info["call_run_end_time"] = time.perf_counter()

    def _sdfg_add_arrays_and_edges(self, wrapper_sdfg, state, inner_sdfg, nsdfg, inputs, outputs):
        device = gt_backend.from_name(self.stencil_object.backend).storage_info["device"]
        for name, array in inner_sdfg.arrays.items():
            if isinstance(array, dace.data.Array) and not array.transient:
                axes = self.stencil_object.field_info[name].axes

                shape = [f"__{name}_{axis}_size" for axis in axes] + [
                    str(d) for d in self.stencil_object.field_info[name].data_dims
                ]

                wrapper_sdfg.add_array(
                    name,
                    dtype=array.dtype,
                    strides=array.strides,
                    shape=shape,
                    storage=dace.StorageType.GPU_Global
                    if device == "gpu"
                    else dace.StorageType.Default,
                )
                if isinstance(self.origin, tuple):
                    origin = [o for a, o in zip("IJK", self.origin) if a in axes]
                else:
                    origin = self.origin.get(name, self.origin.get("_all_", None))
                    if len(origin) == 3:
                        origin = [o for a, o in zip("IJK", origin) if a in axes]

                subset_strs = [
                    f"{o - e}:{o - e + s}"
                    for o, e, s in zip(
                        origin,
                        self.stencil_object.field_info[name].boundary.lower_indices,
                        inner_sdfg.arrays[name].shape,
                    )
                ]
                subset_strs += [f"0:{d}" for d in self.stencil_object.field_info[name].data_dims]

                if name in inputs:
                    state.add_edge(
                        state.add_read(name),
                        None,
                        nsdfg,
                        name,
                        dace.Memlet.simple(name, ",".join(subset_strs)),
                    )
                if name in outputs:
                    state.add_edge(
                        nsdfg,
                        name,
                        state.add_write(name),
                        None,
                        dace.Memlet.simple(name, ",".join(subset_strs)),
                    )

    def _sdfg_specialize_symbols(self, wrapper_sdfg):
        ival, jval, kval = self.domain[0], self.domain[1], self.domain[2]
        for sdfg in wrapper_sdfg.all_sdfgs_recursive():
            if sdfg.parent_nsdfg_node is not None:
                symmap = sdfg.parent_nsdfg_node.symbol_mapping

                if "__I" in symmap:
                    ival = symmap["__I"]
                    del symmap["__I"]
                if "__J" in symmap:
                    jval = symmap["__J"]
                    del symmap["__J"]
                if "__K" in symmap:
                    kval = symmap["__K"]
                    del symmap["__K"]

            sdfg.replace("__I", ival)
            if "__I" in sdfg.symbols:
                sdfg.remove_symbol("__I")
            sdfg.replace("__J", jval)
            if "__J" in sdfg.symbols:
                sdfg.remove_symbol("__J")
            sdfg.replace("__K", kval)
            if "__K" in sdfg.symbols:
                sdfg.remove_symbol("__K")

            for val in ival, jval, kval:
                sym = dace.symbolic.pystr_to_symbolic(val)
                for fsym in sym.free_symbols:
                    if sdfg.parent_nsdfg_node is not None:
                        sdfg.parent_nsdfg_node.symbol_mapping[str(fsym)] = fsym
                    if fsym not in sdfg.symbols:
                        if fsym in sdfg.parent_sdfg.symbols:
                            sdfg.add_symbol(str(fsym), stype=sdfg.parent_sdfg.symbols[str(fsym)])
                        else:
                            sdfg.add_symbol(str(fsym), stype=dace.dtypes.int32)

    def _sdfg_freeze_domain_and_origin(self, inner_sdfg: dace.SDFG):
        wrapper_sdfg = dace.SDFG("frozen_" + inner_sdfg.name)
        state = wrapper_sdfg.add_state("frozen_" + inner_sdfg.name + "_state")

        inputs = set()
        outputs = set()
        for inner_state in inner_sdfg.nodes():
            for node in inner_state.nodes():
                if (
                    not isinstance(node, dace.nodes.AccessNode)
                    or inner_sdfg.arrays[node.data].transient
                ):
                    continue
                if node.access != dace.dtypes.AccessType.WriteOnly:
                    inputs.add(node.data)
                if node.access != dace.dtypes.AccessType.ReadOnly:
                    outputs.add(node.data)

        nsdfg = state.add_nested_sdfg(inner_sdfg, None, inputs, outputs)

        self._sdfg_add_arrays_and_edges(wrapper_sdfg, state, inner_sdfg, nsdfg, inputs, outputs)

        # in special case of empty domain, remove entire SDFG.
        if any(d == 0 for d in self.domain):
            states = wrapper_sdfg.states()
            assert len(states) == 1
            for node in states[0].nodes():
                state.remove_node(node)

        # make sure that symbols are passed throught o inner sdfg
        for symbol in nsdfg.sdfg.free_symbols:
            if symbol not in wrapper_sdfg.symbols:
                wrapper_sdfg.add_symbol(symbol, nsdfg.sdfg.symbols[symbol])

        self._sdfg_specialize_symbols(wrapper_sdfg)

        for _, _, array in wrapper_sdfg.arrays_recursive():
            if array.transient:
                array.lifetime = dace.dtypes.AllocationLifetime.SDFG

        true_args = [
            arg
            for arg in wrapper_sdfg.signature_arglist(with_types=False)
            if not re.match("__.*_._stride", arg) and not re.match("__.*_._size", arg)
        ]
        signature = self.__sdfg_signature__()
        wrapper_sdfg.arg_names = [a for a in signature[0] if a not in signature[1]]
        assert len(wrapper_sdfg.arg_names) == len(true_args)

        return wrapper_sdfg

    def _assert_dace_backend(self):
        if not hasattr(self.stencil_object, "sdfg"):
            raise TypeError(
                f"Only dace backends are supported in DaCe-orchestrated programs."
                f' (found "{self.stencil_object.backend}")'
            )

    def __sdfg__(self, *args, **kwargs):
        self._assert_dace_backend()
        frozen_hash = shash(type(self.stencil_object)._gt_id_, self.origin, self.domain)

        # check if same sdfg already cached in memory
        if frozen_hash in _loaded_sdfgs:
            return copy.deepcopy(_loaded_sdfgs[frozen_hash])

        # check if same sdfg already cached on disk
        basename = os.path.splitext(self.stencil_object._file_name)[0]
        filename = basename + "_" + str(frozen_hash) + ".sdfg"
        try:
            _loaded_sdfgs[frozen_hash] = dace.SDFG.from_file(filename)
            return copy.deepcopy(_loaded_sdfgs[frozen_hash])
        except FileNotFoundError:
            pass

        # otherwise, wrap and save sdfg from scratch
        inner_sdfg = self.stencil_object.sdfg

        _loaded_sdfgs[frozen_hash] = self._sdfg_freeze_domain_and_origin(inner_sdfg)
        _loaded_sdfgs[frozen_hash].save(filename)

        return copy.deepcopy(_loaded_sdfgs[frozen_hash])

    def __sdfg_signature__(self):
        self._assert_dace_backend()
        return self.stencil_object.__sdfg_signature__()

    def __sdfg_closure__(self, *args, **kwargs):
        self._assert_dace_backend()
        return {}

    def closure_resolver(self, constant_args, parent_closure=None):
        self._assert_dace_backend()
        return SDFGClosure()


class StencilObject(abc.ABC, dace.frontend.python.common.SDFGConvertible):
    """Generic singleton implementation of a stencil callable.

    This class is used as base class for specific subclass generated
    at run-time for any stencil definition and a unique set of external symbols.
    Instances of this class do not contain state and thus it is
    implemented as a singleton: only one instance per subclass is actually
    allocated (and it is immutable).

    The callable interface is the same of the stencil definition function,
    with some extra keyword arguments.

    Keyword Arguments
    ------------------
    domain : `Sequence` of `int`, optional
        Shape of the computation domain. If `None`, it will be used the
        largest feasible domain according to the provided input fields
        and origin values (`None` by default).

    origin :  `[int * ndims]` or `{'field_name': [int * ndims]}`, optional
        If a single offset is passed, it will be used for all fields.
        If a `dict` is passed, there could be an entry for each field.
        A special key *'_all_'* will represent the value to be used for all
        the fields not explicitly defined. If `None` is passed or it is
        not possible to assign a value to some field according to the
        previous rule, the value will be inferred from the `boundary` attribute
        of the `field_info` dict. Note that the function checks if the origin values
        are at least equal to the `boundary` attribute of that field,
        so a 0-based origin will only be acceptable for fields with
        a 0-area support region.

    exec_info : `dict`, optional
        Dictionary used to store information about the stencil execution.
        (`None` by default). If the dictionary contains the magic key
        '__aggregate_data' and it evaluates to `True`, the dictionary is
        populated with a nested dictionary per class containing different
        performance statistics. These include the stencil calls count, the
        cumulative time spent in all stencil calls, and the actual time spent
        in carrying out the computations.

    """

    # Those attributes are added to the class at loading time:
    _gt_id_: str
    definition_func: Callable[..., Any]
    _frozen_cache: Dict[Any, FrozenStencil]

    _domain_origin_cache: ClassVar[Dict[int, Tuple[Tuple[int, ...], Dict[str, Tuple[int, ...]]]]]
    """Stores domain/origin pairs that have been used by hash."""

    def __new__(cls, *args, **kwargs):
        if getattr(cls, "_instance", None) is None:
            cls._instance = object.__new__(cls)
<<<<<<< HEAD
            cls._domain_origin_cache = {}
=======
            cls._frozen_cache = dict()
>>>>>>> 5286aa52
        return cls._instance

    def __setattr__(self, key, value) -> None:
        raise AttributeError("Attempting a modification of an attribute in a frozen class")

    def __delattr__(self, item) -> None:
        raise AttributeError("Attempting a deletion of an attribute in a frozen class")

    def __eq__(self, other) -> bool:
        return type(self) == type(other)

    def __str__(self) -> str:
        result = """
<StencilObject: {name}> [backend="{backend}"]
    - I/O fields: {fields}
    - Parameters: {params}
    - Constants: {constants}
    - Version: {version}
    - Definition ({func}):
{source}
        """.format(
            name=self.options["module"] + "." + self.options["name"],
            version=self._gt_id_,
            backend=self.backend,
            fields=self.field_info,
            params=self.parameter_info,
            constants=self.constants,
            func=self.definition_func,
            source=self.source,
        )

        return result

    def __hash__(self) -> int:
        return int.from_bytes(type(self)._gt_id_.encode(), byteorder="little")

    @property
    @abc.abstractmethod
    def backend(self) -> str:
        pass

    @property
    @abc.abstractmethod
    def source(self) -> str:
        pass

    @property
    @abc.abstractmethod
    def domain_info(self) -> DomainInfo:
        pass

    @property
    @abc.abstractmethod
    def field_info(self) -> Dict[str, FieldInfo]:
        pass

    @property
    @abc.abstractmethod
    def parameter_info(self) -> Dict[str, ParameterInfo]:
        pass

    @property
    @abc.abstractmethod
    def constants(self) -> Dict[str, Any]:
        pass

    @property
    @abc.abstractmethod
    def options(self) -> Dict[str, Any]:
        pass

    @abc.abstractmethod
    def run(self, *args, **kwargs) -> None:
        pass

    @abc.abstractmethod
    def __call__(self, *args, **kwargs) -> None:
        pass

    @staticmethod
    def _make_origin_dict(origin: Any) -> Dict[str, Index]:
        try:
            if isinstance(origin, dict):
                return dict(origin)
            if origin is None:
                return {}
            if isinstance(origin, collections.abc.Iterable):
                return {"_all_": Index.from_value(origin)}
            if isinstance(origin, int):
                return {"_all_": Index.from_k(origin)}
        except Exception:
            pass

        raise ValueError("Invalid 'origin' value ({})".format(origin))

    def _get_max_domain(
        self,
        field_args: Dict[str, Any],
        origin: Dict[str, Tuple[int, ...]],
        *,
        squeeze: bool = True,
    ) -> Shape:
        """Return the maximum domain size possible.

        Parameters
        ----------
            field_args:
                Mapping from field names to actually passed data arrays.
            origin:
                The origin for each field.
            squeeze:
                Convert non-used domain dimensions to singleton dimensions.

        Returns
        -------
            `Shape`: the maximum domain size.
        """
        domain_ndim = self.domain_info.ndim
        max_size = sys.maxsize
        max_domain = Shape([max_size] * domain_ndim)

        for name, field_info in self.field_info.items():
            if field_info is not None:
                assert field_args.get(name, None) is not None, f"Invalid value for '{name}' field."
                field = field_args[name]
                api_domain_mask = field_info.domain_mask
                api_domain_ndim = field_info.domain_ndim
                upper_indices = field_info.boundary.upper_indices.filter_mask(api_domain_mask)
                field_origin = Index.from_value(origin[name])
                field_domain = tuple(
                    field.shape[i] - (field_origin[i] + upper_indices[i])
                    for i in range(api_domain_ndim)
                )
                max_domain &= Shape.from_mask(field_domain, api_domain_mask, default=max_size)

        if squeeze:
            return Shape([i if i != max_size else 1 for i in max_domain])
        else:
            return max_domain

    def _validate_args(  # noqa: C901  # Function is too complex
        self,
        field_args: Dict[str, FieldType],
        param_args: Dict[str, Any],
        domain: Tuple[int, ...],
        origin: Dict[str, Tuple[int, ...]],
    ) -> None:
        """
        Validate input arguments to _call_run.

        Raises
        -------
            ValueError
                If invalid data or inconsistent options are specified.

            TypeError
                If an incorrect field or parameter data type is passed.
        """
        assert isinstance(field_args, dict) and isinstance(param_args, dict)

        # validate domain sizes
        domain_ndim = self.domain_info.ndim
        if len(domain) != domain_ndim:
            raise ValueError(f"Invalid 'domain' value '{domain}'")

        try:
            domain = Shape(domain)
        except Exception:
            raise ValueError("Invalid 'domain' value ({})".format(domain))

        if not domain > Shape.zeros(domain_ndim):
            raise ValueError(f"Compute domain contains zero sizes '{domain}')")

        if not domain <= (max_domain := self._get_max_domain(field_args, origin, squeeze=False)):
            raise ValueError(
                f"Compute domain too large (provided: {domain}, maximum: {max_domain})"
            )

        # assert compatibility of fields with stencil
        for name, field_info in self.field_info.items():
            if field_info is not None:
                if name not in field_args:
                    raise ValueError(f"Missing value for '{name}' field.")
                field = field_args[name]

                if not gt_backend.from_name(self.backend).storage_info["is_compatible_layout"](
                    field
                ):
                    raise ValueError(
                        f"The layout of the field {name} is not compatible with the backend."
                    )

                if not gt_backend.from_name(self.backend).storage_info["is_compatible_type"](field):
                    raise ValueError(
                        f"Field '{name}' has type '{type(field)}', which is not compatible with the '{self.backend}' backend."
                    )
                elif type(field) is np.ndarray:
                    warnings.warn(
                        "NumPy ndarray passed as field. This is discouraged and only works with constraints and only for certain backends.",
                        RuntimeWarning,
                    )

                field_dtype = self.field_info[name].dtype
                if not field.dtype == field_dtype:
                    raise TypeError(
                        f"The dtype of field '{name}' is '{field.dtype}' instead of '{field_dtype}'"
                    )

                if isinstance(field, gt_storage.storage.Storage) and not field.is_stencil_view:
                    raise ValueError(
                        f"An incompatible view was passed for field {name} to the stencil. "
                    )

                # Check: domain + halo vs field size
                field_info = self.field_info[name]
                field_domain_mask = field_info.domain_mask
                field_domain_ndim = field_info.domain_ndim
                field_domain_origin = Index.from_mask(origin[name], field_domain_mask[:domain_ndim])

                if field.ndim != field_domain_ndim + len(field_info.data_dims):
                    raise ValueError(
                        f"Storage for '{name}' has {field.ndim} dimensions but the API signature "
                        f"expects {field_domain_ndim + len(field_info.data_dims)} ('{field_info.axes}[{field_info.data_dims}]')"
                    )

                if (
                    isinstance(field, gt_storage.storage.Storage)
                    and tuple(field.mask)[:domain_ndim] != field_domain_mask
                ):
                    raise ValueError(
                        f"Storage for '{name}' has domain mask '{field.mask}' but the API signature "
                        f"expects '[{', '.join(field_info.axes)}]'"
                    )

                # Check: data dimensions shape
                if field.shape[field_domain_ndim:] != field_info.data_dims:
                    raise ValueError(
                        f"Field '{name}' expects data dimensions {field_info.data_dims} but got {field.shape[field_domain_ndim:]}"
                    )

                min_origin = gt_utils.interpolate_mask(
                    field_info.boundary.lower_indices.filter_mask(field_domain_mask),
                    field_domain_mask,
                    default=0,
                )
                if field_domain_origin < min_origin:
                    raise ValueError(
                        f"Origin for field {name} too small. Must be at least {min_origin}, is {field_domain_origin}"
                    )

                spatial_domain = typing.cast(Shape, domain).filter_mask(field_domain_mask)
                upper_indices = field_info.boundary.upper_indices.filter_mask(field_domain_mask)
                min_shape = tuple(
                    o + d + h for o, d, h in zip(field_domain_origin, spatial_domain, upper_indices)
                )
                if min_shape > field.shape:
                    raise ValueError(
                        f"Shape of field {name} is {field.shape} but must be at least {min_shape} for given domain and origin."
                    )

        # assert compatibility of parameters with stencil
        for name, parameter_info in self.parameter_info.items():
            if parameter_info is not None:
                if name not in param_args:
                    raise ValueError(f"Missing value for '{name}' parameter.")
                if type(parameter := param_args[name]) != parameter_info.dtype:
                    raise TypeError(
                        f"The type of parameter '{name}' is '{type(parameter)}' instead of '{parameter_info.dtype}'"
                    )

    def _normalize_origins(
        self, field_args: Dict[str, FieldType], origin: Optional[OriginType]
    ) -> Dict[str, Tuple[int, ...]]:
        origin = self._make_origin_dict(origin)
        all_origin = origin.get("_all_", None)

        # Set an appropriate origin for all fields
        for name, field_info in self.field_info.items():
            if field_info is not None:
                assert name in field_args, f"Missing value for '{name}' field."
                field_origin = origin.get(name, None)

                if field_origin is not None:
                    field_origin_ndim = len(field_origin)
                    if field_origin_ndim != field_info.ndim:
                        assert (
                            field_origin_ndim == field_info.domain_ndim
                        ), f"Invalid origin specification ({field_origin}) for '{name}' field."
                        origin[name] = (*field_origin, *((0,) * len(field_info.data_dims)))

                elif all_origin is not None:
                    origin[name] = (
                        *gt_utils.filter_mask(all_origin, field_info.domain_mask),
                        *((0,) * len(field_info.data_dims)),
                    )

                elif hasattr(field_arg := field_args.get(name), "default_origin"):
                    assert field_arg is not None
                    origin[name] = field_arg.default_origin

                else:
                    origin[name] = (0,) * field_info.ndim

        return origin

    def _call_run(
        self,
        field_args: Dict[str, FieldType],
        parameter_args: Dict[str, Any],
        domain: Optional[Tuple[int, ...]],
        origin: Optional[OriginType],
        *,
        validate_args: bool = True,
        exec_info: Optional[Dict[str, Any]] = None,
    ) -> None:
        """Check and preprocess the provided arguments (called by :class:`StencilObject` subclasses).

        Note that this function will always try to expand simple parameter values to complete
        data structures by repeating the same value as many times as needed.

        Parameters
        ----------
            field_args: `dict`
                Mapping from field names to actually passed data arrays.
                This parameter encapsulates `*args` in the actual stencil subclass
                by doing: `{input_name[i]: arg for i, arg in enumerate(args)}`

            parameter_args: `dict`
                Mapping from parameter names to actually passed parameter values.
                This parameter encapsulates `**kwargs` in the actual stencil subclass
                by doing: `{name: value for name, value in kwargs.items()}`

        Check :class:`StencilObject` for a full specification of the `domain`,
        `origin` and `exec_info` keyword arguments.

        Returns
        -------
            `None`

        Raises
        -------
            ValueError
                If invalid data or inconsistent options are specified.
        """
        if exec_info is not None:
            exec_info["call_run_start_time"] = time.perf_counter()

        cache_key = _compute_cache_key(field_args, parameter_args, domain, origin)
        if cache_key not in self._domain_origin_cache:
            origin = self._normalize_origins(field_args, origin)

            if domain is None:
                domain = self._get_max_domain(field_args, origin)

            if validate_args:
                self._validate_args(field_args, parameter_args, domain, origin)

            type(self)._domain_origin_cache[cache_key] = (domain, origin)
        else:
            domain, origin = type(self)._domain_origin_cache[cache_key]

        self.run(
            _domain_=domain, _origin_=origin, exec_info=exec_info, **field_args, **parameter_args
        )

        if exec_info is not None:
            exec_info["call_run_end_time"] = time.perf_counter()

    @staticmethod
    def _get_domain_origin_key(domain, origin):
        origins_tuple = tuple((k, v) for k, v in sorted(origin.items()))
        return domain, origins_tuple

    def freeze(
        self: "StencilObject", *, origin: Dict[str, Tuple[int, ...]], domain: Tuple[int, ...]
    ) -> FrozenStencil:
        """Return a StencilObject wrapper with a fixed domain and origin for each argument.

        Parameters
        ----------
            origin: `dict`
                The origin for each Field argument.

            domain: `Sequence` of `int`
                The compute domain shape for the frozen stencil.

        Notes
        ------
        Both `origin` and `domain` arguments should be compatible with the domain and origin
        specification defined in :class:`StencilObject`.

        Returns
        -------
            `FrozenStencil`
                The stencil wrapper. This should be called with the regular stencil arguments,
                but the field origins and domain cannot be changed. Note, no checking of origin
                or domain occurs at call time so it is the users responsibility to ensure
                correct usage.
        """
<<<<<<< HEAD
        return FrozenStencil(self, origin, domain)
=======
        key = StencilObject._get_domain_origin_key(domain, origin)
        if key not in self._frozen_cache:
            self._frozen_cache[key] = FrozenStencil(self, origin, domain)
        return self._frozen_cache[key]

    def _normalize_args(self, *args, domain=None, origin=None, **kwargs):
        arg_names, consts = self.__sdfg_signature__()
        args_iter = iter(args)
        args_as_kwargs = {
            name: (kwargs[name] if name in kwargs else next(args_iter)) for name in arg_names
        }

        origin = self._normalize_origins(args_as_kwargs, origin)
        if domain is None:
            domain = self._get_max_domain(args_as_kwargs, origin)
        for key, value in kwargs.items():
            args_as_kwargs.setdefault(key, value)
        args_as_kwargs["domain"] = domain
        args_as_kwargs["origin"] = origin
        return args_as_kwargs

    def __sdfg__(self, *args, **kwargs) -> dace.SDFG:
        norm_kwargs = self._normalize_args(*args, **kwargs)
        frozen_stencil = self.freeze(origin=norm_kwargs["origin"], domain=norm_kwargs["domain"])
        return frozen_stencil.__sdfg__(*args, **kwargs)

    def __sdfg_closure__(self, reevaluate: Optional[Dict[str, str]] = None) -> Dict[str, Any]:
        return {}

    def __sdfg_signature__(self) -> Tuple[Sequence[str], Sequence[str]]:
        special_args = {"self", "domain", "origin", "validate_args", "exec_info"}
        args = []
        consts = []
        for arg in (
            inspect.getfullargspec(self.__call__).args
            + inspect.getfullargspec(self.__call__).kwonlyargs
        ):
            if arg in special_args:
                continue
            if arg in self.field_info and self.field_info[arg] is None:
                consts.append(arg)
            if arg in self.parameter_info and self.parameter_info[arg] is None:
                consts.append(arg)
            args.append(arg)
        return (args, consts)

    def closure_resolver(
        self,
        constant_args: Dict[str, Any],
        parent_closure: Optional["dace.frontend.python.common.SDFGClosure"] = None,
    ) -> "dace.frontend.python.common.SDFGClosure":
        return dace.frontend.python.common.SDFGClosure()
>>>>>>> 5286aa52

    def clean_call_args_cache(self: "StencilObject") -> None:
        """Clean the argument cache.

        Returns
        -------
            None
        """
        type(self)._domain_origin_cache.clear()<|MERGE_RESOLUTION|>--- conflicted
+++ resolved
@@ -25,12 +25,8 @@
 import typing
 import warnings
 from dataclasses import dataclass
-<<<<<<< HEAD
 from pickle import dumps
-from typing import Any, Callable, ClassVar, Dict, Optional, Tuple, Union
-=======
 from typing import Any, Callable, Dict, Optional, Sequence, Tuple, Union
->>>>>>> 5286aa52
 
 import dace
 import dace.frontend.python.common
@@ -337,11 +333,7 @@
     def __new__(cls, *args, **kwargs):
         if getattr(cls, "_instance", None) is None:
             cls._instance = object.__new__(cls)
-<<<<<<< HEAD
-            cls._domain_origin_cache = {}
-=======
             cls._frozen_cache = dict()
->>>>>>> 5286aa52
         return cls._instance
 
     def __setattr__(self, key, value) -> None:
@@ -741,9 +733,6 @@
                 or domain occurs at call time so it is the users responsibility to ensure
                 correct usage.
         """
-<<<<<<< HEAD
-        return FrozenStencil(self, origin, domain)
-=======
         key = StencilObject._get_domain_origin_key(domain, origin)
         if key not in self._frozen_cache:
             self._frozen_cache[key] = FrozenStencil(self, origin, domain)
@@ -796,7 +785,6 @@
         parent_closure: Optional["dace.frontend.python.common.SDFGClosure"] = None,
     ) -> "dace.frontend.python.common.SDFGClosure":
         return dace.frontend.python.common.SDFGClosure()
->>>>>>> 5286aa52
 
     def clean_call_args_cache(self: "StencilObject") -> None:
         """Clean the argument cache.
