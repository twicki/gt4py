# -*- coding: utf-8 -*-
#
# GT4Py - GridTools4Py - GridTools for Python
#
# Copyright (c) 2014-2021, ETH Zurich
# All rights reserved.
#
# This file is part the GT4Py project and the GridTools framework.
# GT4Py is free software: you can redistribute it and/or modify it under
# the terms of the GNU General Public License as published by the
# Free Software Foundation, either version 3 of the License, or any later
# version. See the LICENSE.txt file at the top-level directory of this
# distribution for a copy of the license or check <https://www.gnu.org/licenses/>.
#
# SPDX-License-Identifier: GPL-3.0-or-later

import ast
import copy
import enum
import inspect
import itertools
import numbers
import textwrap
import types
from dataclasses import dataclass
from typing import Any, Dict, List, Optional, Tuple, Union

import numpy as np

from gt4py import definitions as gt_definitions
from gt4py import frontend as gt_frontend
from gt4py import gtscript
from gt4py import ir as gt_ir
from gt4py import utils as gt_utils
from gt4py.utils import NOTHING
from gt4py.utils import meta as gt_meta


class GTScriptSyntaxError(gt_definitions.GTSyntaxError):
    def __init__(self, message, *, loc=None):
        super().__init__(message, frontend=GTScriptFrontend.name)
        self.loc = loc


class GTScriptSymbolError(GTScriptSyntaxError):
    def __init__(self, name, message=None, *, loc=None):
        if message is None:
            if loc is None:
                message = "Unknown symbol '{name}' symbol".format(name=name)
            else:
                message = (
                    "Unknown symbol '{name}' symbol in '{scope}' (line: {line}, col: {col})".format(
                        name=name, scope=loc.scope, line=loc.line, col=loc.column
                    )
                )
        super().__init__(message, loc=loc)
        self.name = name


class GTScriptDefinitionError(GTScriptSyntaxError):
    def __init__(self, name, value, message=None, *, loc=None):
        if message is None:
            if loc is None:
                message = "Invalid definition for '{name}' symbol".format(name=name)
            else:
                message = "Invalid definition for '{name}' symbol in '{scope}' (line: {line}, col: {col})".format(
                    name=name, scope=loc.scope, line=loc.line, col=loc.column
                )
        super().__init__(message, loc=loc)
        self.name = name
        self.value = value


class GTScriptValueError(GTScriptDefinitionError):
    def __init__(self, name, value, message=None, *, loc=None):
        if message is None:
            if loc is None:
                message = "Invalid value for '{name}' symbol ".format(name=name)
            else:
                message = (
                    "Invalid value for '{name}' in '{scope}' (line: {line}, col: {col})".format(
                        name=name, scope=loc.scope, line=loc.line, col=loc.column
                    )
                )
        super().__init__(name, value, message, loc=loc)


# class GTScriptConstValueError(GTScriptValueError):
#     def __init__(self, name, value, message=None, *, loc=None):
#         if message is None:
#             if loc is None:
#                 message = "Non-constant definition of constant '{name}' symbol ".format(name=name)
#             else:
#                 message = "Non-constant definition of constant '{name}' in '{scope}' (line: {line}, col: {col})".format(
#                     name=name, scope=loc.scope, line=loc.line, col=loc.column
#                 )
#         super().__init__(name, value, message, loc=loc)
#
#
class GTScriptDataTypeError(GTScriptSyntaxError):
    def __init__(self, name, data_type, message=None, *, loc=None):
        if message is None:
            if loc is None:
                message = "Invalid data type for '{name}' numeric symbol ".format(name=name)
            else:
                message = "Invalid data type for '{name}' numeric symbol in '{scope}' (line: {line}, col: {col})".format(
                    name=name, scope=loc.scope, line=loc.line, col=loc.column
                )
        super().__init__(message, loc=loc)
        self.name = name
        self.data_type = data_type


class GTScriptAssertionError(gt_definitions.GTSpecificationError):
    def __init__(self, source, *, loc=None):
        if loc:
            message = f"Assertion failed at line {loc.line}, col {loc.column}:\n{source}"
        else:
            message = f"Assertion failed.\n{source}"
        super().__init__(message)
        self.loc = loc


class AssertionChecker(ast.NodeTransformer):
    """Check assertions and remove from the AST for further parsing."""

    @classmethod
    def apply(cls, func_node: ast.FunctionDef, context: Dict[str, Any], source: str):
        checker = cls(context, source)
        checker.visit(func_node)

    def __init__(self, context: Dict[str, Any], source: str):
        self.context = context
        self.source = source

    def _process_assertion(self, expr_node: ast.Expr) -> None:
        condition_value = gt_utils.meta.ast_eval(expr_node, self.context, default=NOTHING)
        if condition_value is not NOTHING:
            if not condition_value:
                source_lines = textwrap.dedent(self.source).split("\n")
                loc = gt_ir.Location.from_ast_node(expr_node)
                raise GTScriptAssertionError(source_lines[loc.line - 1], loc=loc)
        else:
            raise GTScriptSyntaxError(
                "Evaluation of compile_assert condition failed at the preprocessing step."
            )
        return None

    def _process_call(self, node: ast.Call) -> Optional[ast.Call]:
        name = gt_meta.get_qualified_name_from_node(node.func)
        if name != "compile_assert":
            return node
        else:
            if len(node.args) != 1:
                raise GTScriptSyntaxError(
                    "Invalid assertion. Correct syntax: compile_assert(condition)"
                )
            return self._process_assertion(node.args[0])

    def visit_Expr(self, node: ast.Expr) -> Optional[ast.AST]:
        if isinstance(node.value, ast.Call):
            ret = self._process_call(node.value)
            return ast.Expr(value=ret) if ret else None
        else:
            return node


class AxisIntervalParser(gt_meta.ASTPass):
    """Parse Python AST interval syntax in the form of a Slice.
    Corner cases: `ast.Ellipsis` refers to the entire interval, and
    if an `ast.Subscript` is passed, this parses its slice attribute.
    """

    @classmethod
    def apply(
        cls,
        node: Union[ast.Ellipsis, ast.Slice, ast.Subscript, ast.Constant],
        axis_name: str,
        loc: Optional[gt_ir.Location] = None,
    ) -> gt_ir.AxisInterval:
        parser = cls(axis_name, loc)

        if isinstance(node, ast.Ellipsis):
            interval = gt_ir.AxisInterval.full_interval()
            interval.loc = loc
            return interval

        if isinstance(node, ast.Slice):
            slice_node = node
        elif isinstance(getattr(node, "slice", None), ast.Slice):
            slice_node = node.slice
        else:
            slice_node = cls.slice_from_value(node)

        if slice_node.lower is None:
            slice_node.lower = ast.Constant(value=None)

        if (
            isinstance(slice_node.lower, ast.Constant)
            and slice_node.lower.value is None
            and axis_name == gt_ir.Domain.LatLonGrid().sequential_axis.name
        ):
            raise parser.interval_error

        if slice_node.upper is None:
            slice_node.upper = ast.Constant(value=None)

        lower = parser.visit(slice_node.lower)
        upper = parser.visit(slice_node.upper)

        start = parser._make_axis_bound(lower, gt_ir.LevelMarker.START)
        end = parser._make_axis_bound(upper, gt_ir.LevelMarker.END)

        return gt_ir.AxisInterval(start=start, end=end, loc=loc)

    def __init__(
        self,
        axis_name: str,
        loc: Optional[gt_ir.Location] = None,
    ):
        self.axis_name = axis_name
        self.loc = loc

        error_msg = "Invalid interval range specification"

        if self.loc is not None:
            error_msg = f"{error_msg} at line {loc.line} (column: {loc.column})"

        self.interval_error = GTScriptSyntaxError(error_msg)

    @staticmethod
    def slice_from_value(node: ast.Expr) -> ast.Slice:
        """Creates an ast.Slice node from a general ast.Expr node."""
        slice_node = ast.Slice(
            lower=node, upper=ast.BinOp(left=node, op=ast.Add(), right=ast.Constant(value=1))
        )
        slice_node = ast.copy_location(slice_node, node)
        return slice_node

    def _make_axis_bound(
        self,
        value: Union[int, None, gtscript.AxisIndex, gt_ir.AxisBound, gt_ir.VarRef],
        endpt: gt_ir.LevelMarker,
    ) -> gt_ir.AxisBound:
        if isinstance(value, gt_ir.AxisBound):
            return value
        else:
            if isinstance(value, int):
                level = gt_ir.LevelMarker.END if value < 0 else gt_ir.LevelMarker.START
                offset = value
            elif isinstance(value, gt_ir.VarRef):
                level = value
                offset = 0
            elif isinstance(value, gtscript.AxisIndex):
                level = gt_ir.LevelMarker.START if value.index >= 0 else gt_ir.LevelMarker.END
                offset = value.index + value.offset
            elif value is None:
                # The maximum an application should use to specify "infinity" is 1*np.iinfo(np.int32).max
                LARGE_NUM = 5 * np.iinfo(np.int32).max
                seq_name = gt_ir.Domain.LatLonGrid().sequential_axis.name
                level = endpt
                if self.axis_name == seq_name:
                    offset = 0
                else:
                    offset = -LARGE_NUM if level == gt_ir.LevelMarker.START else LARGE_NUM
            else:
                raise self.interval_error

            return gt_ir.AxisBound(level=level, offset=offset, loc=self.loc)

    def visit_Name(self, node: ast.Name) -> gt_ir.VarRef:
        return gt_ir.VarRef(name=node.id)

    def visit_Constant(self, node: ast.Constant) -> Union[int, gtscript.AxisIndex, None]:
        if isinstance(node.value, gtscript.AxisIndex):
            return node.value
        elif isinstance(node.value, numbers.Number):
            return int(node.value)
        elif node.value is None:
            return None
        else:
            raise GTScriptSyntaxError(
                f"Unexpected type found {type(node.value)}. Expected one of: int, AxisIndex, string (var ref), or None.",
                loc=self.loc,
            )

    def visit_BinOp(self, node: ast.BinOp) -> Union[gtscript.AxisIndex, gt_ir.AxisBound, int]:
        left = self.visit(node.left)
        right = self.visit(node.right)

        if isinstance(node.op, ast.Add):
            bin_op = lambda x, y: x + y
            u_op = lambda x: x
        elif isinstance(node.op, ast.Sub):
            bin_op = lambda x, y: x - y
            u_op = lambda x: -x
        elif isinstance(node.op, ast.Mult):
            if left.level != right.level or not isinstance(left.level, gt_ir.LevelMarker):
                raise self.interval_error
            bin_op = lambda x, y: x * y
            u_op = None
        else:
            raise GTScriptSyntaxError("Unexpected binary operator found in interval expression")

        incompatible_types_error = GTScriptSyntaxError(
            "Incompatible types found in interval expression"
        )

        if isinstance(left, gtscript.AxisIndex):
            if not isinstance(right, numbers.Number):
                raise incompatible_types_error
            return gtscript.AxisIndex(
                axis=left.axis, index=left.index, offset=bin_op(left.offset, right)
            )
        elif isinstance(left, gt_ir.VarRef):
            if not isinstance(right, numbers.Number):
                raise incompatible_types_error
            return gt_ir.AxisBound(level=left, offset=u_op(right), loc=self.loc)
        elif isinstance(left, gt_ir.AxisBound):
            if not isinstance(right, numbers.Number):
                raise incompatible_types_error
            return gt_ir.AxisBound(
                level=left.level, offset=bin_op(left.offset, right), loc=self.loc
            )
        elif isinstance(left, numbers.Number) and isinstance(right, numbers.Number):
            return bin_op(left, right)

    def visit_UnaryOp(self, node: ast.UnaryOp) -> gt_ir.AxisBound:
        if isinstance(node.op, ast.USub):
            op = lambda x: -x
        else:
            raise self.interval_error

        value = self.visit(node.operand)
        if isinstance(value, numbers.Number):
            return op(value)
        else:
            raise self.interval_error

    def visit_Subscript(self, node: ast.Subscript) -> gt_ir.AxisBound:
        if node.value.id != self.axis_name:
            raise self.interval_error

        if isinstance(node.slice, ast.Index):
            index = self.visit(node.slice.value)
        else:
            index = self.visit(node.slice)

        return gtscript.AxisIndex(axis=self.axis_name, index=index)


class ValueInliner(ast.NodeTransformer):
    @classmethod
    def apply(cls, func_node: ast.FunctionDef, context: dict):
        inliner = cls(context)
        inliner(func_node)

    def __init__(self, context):
        self.context = context
        self.prefix = ""

    def __call__(self, func_node: ast.FunctionDef):
        self.visit(func_node)

    def _replace_node(self, name_or_attr_node):
        new_node = name_or_attr_node
        qualified_name = gt_meta.get_qualified_name_from_node(name_or_attr_node)
        if qualified_name in self.context:
            value = self.context[qualified_name]
            if value is None or isinstance(value, (bool, numbers.Number, gtscript.AxisIndex)):
                new_node = ast.Constant(value=value)
            elif hasattr(value, "_gtscript_"):
                pass
            else:
                assert False
        return new_node

    def visit_ImportFrom(self, node: ast.ImportFrom):
        return node

    def visit_Attribute(self, node: ast.Attribute):
        return self._replace_node(node)

    def visit_Name(self, node: ast.Name):
        return self._replace_node(node)

    def visit_FunctionDef(self, node: ast.FunctionDef):
        node.body = [self.visit(n) for n in node.body]
        return node


class ReturnReplacer(gt_utils.meta.ASTTransformPass):
    @classmethod
    def apply(cls, ast_object: ast.AST, target_node: ast.AST) -> None:
        """Ensure that there is only a single return statement (can still return a tuple)."""
        ret_count = sum(isinstance(node, ast.Return) for node in ast.walk(ast_object))
        if ret_count != 1:
            raise GTScriptSyntaxError("GTScript Functions should have a single return statement")
        cls().visit(ast_object, target_node=target_node)

    @staticmethod
    def _get_num_values(node: ast.AST) -> int:
        return len(node.elts) if isinstance(node, ast.Tuple) else 1

    def visit_Return(self, node: ast.Return, *, target_node: ast.AST) -> ast.Assign:
        rhs_length = self._get_num_values(node.value)
        lhs_length = self._get_num_values(target_node)

        if lhs_length == rhs_length:
            return ast.Assign(
                targets=[target_node],
                value=node.value,
                lineno=node.lineno,
                col_offset=node.col_offset,
            )
        else:
            raise GTScriptSyntaxError(
                "Number of returns values does not match arguments on left side"
            )


class CallInliner(ast.NodeTransformer):
    """Inlines calls to gtscript.function calls.

    Calls to NativeFunctions (intrinsic math functions) are kept in the IR and
    dealt with in the IRMaker.
    """

    @classmethod
    def apply(cls, func_node: ast.FunctionDef, context: dict):
        inliner = cls(context)
        inliner(func_node)
        return inliner.all_skip_names

    def __init__(self, context: dict):
        self.context = context
        self.current_block = None
        self.all_skip_names = set(gtscript.builtins) | {"gt4py", "gtscript"}

    def __call__(self, func_node: ast.FunctionDef):
        self.visit(func_node)

    def visit(self, node, **kwargs):
        """Visit a node."""
        method = "visit_" + node.__class__.__name__
        visitor = getattr(self, method, self.generic_visit)
        return visitor(node, **kwargs)

    def _process_stmts(self, stmts):
        new_stmts = []
        outer_block = self.current_block
        self.current_block = new_stmts
        for s in stmts:
            if not isinstance(s, (ast.Import, ast.ImportFrom)):
                if self.visit(s):
                    new_stmts.append(s)
        self.current_block = outer_block

        return new_stmts

    def visit_FunctionDef(self, node: ast.FunctionDef):
        node.body = self._process_stmts(node.body)
        return node

    def visit_With(self, node: ast.With):
        node.body = self._process_stmts(node.body)
        return node

    def visit_If(self, node: ast.If):
        node.body = self._process_stmts(node.body)
        if node.orelse:
            node.orelse = self._process_stmts(node.orelse)
        return node

    def visit_Assert(self, node: ast.Assert):
        """Assertions are removed in the AssertionChecker later."""
        return node

    def visit_Assign(self, node: ast.Assign):
        if (
            isinstance(node.value, ast.Call)
            and gt_meta.get_qualified_name_from_node(node.value.func) not in gtscript.MATH_BUILTINS
        ):
            assert len(node.targets) == 1
            self.visit(node.value, target_node=node.targets[0])
            # This node can be now removed since the trivial assignment has been already done
            # in the Call visitor
            return None
        else:
            return self.generic_visit(node)

    def visit_Call(self, node: ast.Call, *, target_node=None):
        call_name = gt_meta.get_qualified_name_from_node(node.func)

        if call_name in gtscript.IGNORE_WHEN_INLINING:
            # Not a function to inline. Visit arguments and return as-is.
            node.args = [self.visit(arg) for arg in node.args]
            return node
        elif any(
            isinstance(arg, ast.Call) and arg.func.id not in gtscript.MATH_BUILTINS
            for arg in node.args
        ):
            raise GTScriptSyntaxError(
                "Function calls are not supported in arguments to function calls",
                loc=gt_ir.Location.from_ast_node(node),
            )
        elif call_name not in self.context or not hasattr(self.context[call_name], "_gtscript_"):
            raise GTScriptSyntaxError("Unknown call", loc=gt_ir.Location.from_ast_node(node))

        # Recursively inline any possible nested subroutine call
        call_info = self.context[call_name]._gtscript_
        call_ast = copy.deepcopy(call_info["ast"])
        CallInliner.apply(call_ast, call_info["local_context"])

        # Extract call arguments
        call_signature = call_info["api_signature"]
        arg_infos = {arg.name: arg.default for arg in call_signature}
        try:
            assert len(node.args) <= len(call_signature)
            call_args = {}
            for i, arg_value in enumerate(node.args):
                assert not call_signature[i].is_keyword
                call_args[call_signature[i].name] = arg_value
            for kwarg in node.keywords:
                assert kwarg.arg in arg_infos
                call_args[kwarg.arg] = kwarg.value

            # Add default values for missing args when possible
            for name in arg_infos:
                if name not in call_args:
                    assert arg_infos[name] != gt_ir.Empty
                    call_args[name] = ast.Constant(value=arg_infos[name])
        except Exception:
            raise GTScriptSyntaxError(
                message="Invalid call signature", loc=gt_ir.Location.from_ast_node(node)
            )

        # Rename local names in subroutine to avoid conflicts with caller context names
        try:
            assign_targets = gt_meta.collect_assign_targets(call_ast, allow_multiple_targets=False)
        except RuntimeError as e:
            raise GTScriptSyntaxError(
                message="Assignment to more than one target is not supported."
            ) from e

        assigned_symbols = set()
        for target in assign_targets:
            if not isinstance(target, ast.Name):
                raise GTScriptSyntaxError(message="Unsupported assignment target.", loc=target)

            assigned_symbols.add(target.id)

        name_mapping = {
            name: value.id
            for name, value in call_args.items()
            if isinstance(value, ast.Name) and name not in assigned_symbols
        }

        call_id = gt_utils.shashed_id(call_name)[:3]
        call_id_suffix = f"{call_id}_{node.lineno}_{node.col_offset}"
        template_fmt = "{name}__" + call_id_suffix

        gt_meta.map_symbol_names(
            call_ast, name_mapping, template_fmt=template_fmt, skip_names=self.all_skip_names
        )

        # Replace returns by assignments in subroutine
        if target_node is None:
            target_node = ast.Name(
                ctx=ast.Store(),
                lineno=node.lineno,
                col_offset=node.col_offset,
                id=template_fmt.format(name="RETURN_VALUE"),
            )

        assert isinstance(target_node, (ast.Name, ast.Tuple)) and isinstance(
            target_node.ctx, ast.Store
        )

        ReturnReplacer.apply(call_ast, target_node)

        # Add subroutine sources prepending the required arg assignments
        inlined_stmts = []
        for arg_name, arg_value in call_args.items():
            if arg_name not in name_mapping:
                inlined_stmts.append(
                    ast.Assign(
                        lineno=node.lineno,
                        col_offset=node.col_offset,
                        targets=[
                            ast.Name(
                                ctx=ast.Store(),
                                lineno=node.lineno,
                                col_offset=node.col_offset,
                                id=template_fmt.format(name=arg_name),
                            )
                        ],
                        value=arg_value,
                    )
                )

        # Add inlined statements to the current block and return name node with the result
        inlined_stmts.extend(call_ast.body)
        self.current_block.extend(inlined_stmts)
        if isinstance(target_node, ast.Name):
            result_node = ast.Name(
                ctx=ast.Load(),
                lineno=target_node.lineno,
                col_offset=target_node.col_offset,
                id=target_node.id,
            )
        else:
            result_node = ast.Tuple(
                ctx=ast.Load(),
                lineno=target_node.lineno,
                col_offset=target_node.col_offset,
                elts=target_node.elts,
            )

        return result_node

    def visit_Expr(self, node: ast.Expr):
        """Ignore pure string statements in callee."""
        if not isinstance(node.value, (ast.Constant, ast.Str)):
            return super().visit(node.value)


class CompiledIfInliner(ast.NodeTransformer):
    @classmethod
    def apply(cls, ast_object, context):
        preprocessor = cls(context)
        preprocessor(ast_object)

    def __init__(self, context):
        self.context = context

    def __call__(self, ast_object):
        self.visit(ast_object)

    def visit_If(self, node: ast.If):
        # Compile-time evaluation of "if" conditions
        node = self.generic_visit(node)
        if (
            isinstance(node.test, ast.Call)
            and isinstance(node.test.func, ast.Name)
            and node.test.func.id == "__INLINED"
            and len(node.test.args) == 1
        ):
            eval_node = node.test.args[0]
            condition_value = gt_utils.meta.ast_eval(eval_node, self.context, default=NOTHING)
            if condition_value is not NOTHING:
                node = node.body if condition_value else node.orelse
            else:
                raise GTScriptSyntaxError(
                    "Evaluation of compile-time 'IF' condition failed at the preprocessing step"
                )

        return node if node else None


#
# class Cleaner(gt_ir.IRNodeVisitor):
#     @classmethod
#     def apply(cls, ast_object):
#         cleaner = cls()
#         cleaner(ast_object)
#
#     def __init__(self):
#         self.defines = {}
#         self.writes = {}
#         self.reads = {}
#         self.aliases = {}
#
#     def __call__(self, ast_object):
#         self.visit(ast_object)
#
#     def visit_FieldRef(self, node: gt_ir.FieldRef):
#         assert node.name in self.defines
#         self.reads[node.name] = self.reads.get(node.name, 0) + 1
#
#     def visit_FieldDecl(self, node: gt_ir.FieldDecl):
#         assert node.is_api is False
#         self.defines[node.name] = "temp"
#
#     def visit_Assign(self, node: gt_ir.Assign):
#         if isinstance(node.target, gt_ir.FieldRef):
#             for alias in self.aliases.get(node.target.name, set()):
#                 self.aliases[alias] -= {node.target.name}
#                 self.aliases[node.target.name] = set()
#
#             if isinstance(node.value, gt_ir.FieldRef):
#                 if node.target.name not in itertools.chain(self.writes.keys(), self.reads.keys()):
#                     aliases = set(self.aliases.setdefault(node.value.name, set()))
#                     self.aliases.setdefault(node.target.name, set())
#                     self.aliases[node.target.name] |= aliases | {node.value.name}
#                     for alias in self.aliases[node.target.name]:
#                         self.aliases[alias] |= {node.target.name}
#
#         self.visit(node.value)
#         self.writes[node.target.name] = self.reads.get(node.target.name, 0) + 1
#
#     def visit_StencilDefinition(self, node: gt_ir.StencilDefinition):
#         for decl in node.api_fields:
#             self.defines[decl.name] = "api"
#         for computation in node.computations:
#             self.visit(computation)
#
#         for a in ["defines", "reads", "writes"]:
#             print(f"{a}: ", getattr(self, a))
#


@enum.unique
class ParsingContext(enum.Enum):
    CONTROL_FLOW = 1
    COMPUTATION = 2


class IRMaker(ast.NodeVisitor):
    def __init__(
        self,
        fields: dict,
        parameters: dict,
        local_symbols: dict,
        *,
        domain: gt_ir.Domain,
        extra_temp_decls: dict,
    ):
        fields = fields or {}
        parameters = parameters or {}
        assert all(isinstance(name, str) for name in parameters.keys())
        local_symbols = local_symbols or {}
        assert all(isinstance(name, str) for name in local_symbols.keys()) and all(
            isinstance(value, (type, np.dtype)) for value in local_symbols.values()
        )

        self.fields = fields
        self.parameters = parameters
        self.local_symbols = local_symbols
        self.domain = domain or gt_ir.Domain.LatLonGrid()
        self.extra_temp_decls = extra_temp_decls or {}
        self.parsing_context = None
        self.iteration_order = None
        self.decls_stack = []
        gt_ir.NativeFunction.PYTHON_SYMBOL_TO_IR_OP = {
            "abs": gt_ir.NativeFunction.ABS,
            "min": gt_ir.NativeFunction.MIN,
            "max": gt_ir.NativeFunction.MAX,
            "mod": gt_ir.NativeFunction.MOD,
            "sin": gt_ir.NativeFunction.SIN,
            "cos": gt_ir.NativeFunction.COS,
            "tan": gt_ir.NativeFunction.TAN,
            "asin": gt_ir.NativeFunction.ARCSIN,
            "acos": gt_ir.NativeFunction.ARCCOS,
            "atan": gt_ir.NativeFunction.ARCTAN,
            "sqrt": gt_ir.NativeFunction.SQRT,
            "exp": gt_ir.NativeFunction.EXP,
            "log": gt_ir.NativeFunction.LOG,
            "isfinite": gt_ir.NativeFunction.ISFINITE,
            "isinf": gt_ir.NativeFunction.ISINF,
            "isnan": gt_ir.NativeFunction.ISNAN,
            "floor": gt_ir.NativeFunction.FLOOR,
            "ceil": gt_ir.NativeFunction.CEIL,
            "trunc": gt_ir.NativeFunction.TRUNC,
        }

    def __call__(self, ast_root: ast.AST):
        assert (
            isinstance(ast_root, ast.Module)
            and "body" in ast_root._fields
            and len(ast_root.body) == 1
            and isinstance(ast_root.body[0], ast.FunctionDef)
        )
        func_ast = ast_root.body[0]
        self.parsing_context = ParsingContext.CONTROL_FLOW
        computations = self.visit(func_ast)

        return computations

    # Helpers functions
    def _is_field(self, name: str):
        return name in self.fields

    def _is_parameter(self, name: str):
        return name in self.parameters

    def _is_local_symbol(self, name: str):
        return name in self.local_symbols

    def _is_known(self, name: str):
        return self._is_field(name) or self._is_parameter(name) or self._is_local_symbol(name)

    def _are_blocks_sorted(self, compute_blocks: List[gt_ir.ComputationBlock]):
        def sort_blocks_key(comp_block):
            start = comp_block.interval.start
            assert isinstance(start.level, gt_ir.LevelMarker)
            key = 0 if start.level == gt_ir.LevelMarker.START else 100000
            key += start.offset
            return key

        if len(compute_blocks) < 1:
            return True

        # validate invariant
        assert all(
            comp_block.iteration_order == compute_blocks[0].iteration_order
            for comp_block in compute_blocks
        )

        # extract iteration order
        iteration_order = compute_blocks[0].iteration_order

        # sort blocks
        compute_blocks_sorted = sorted(
            compute_blocks,
            key=sort_blocks_key,
            reverse=iteration_order == gt_ir.IterationOrder.BACKWARD,
        )

        # if sorting didn't change anything it was already sorted
        return compute_blocks == compute_blocks_sorted

    def _parse_region_intervals(
        self, node: Union[ast.ExtSlice, ast.Index, ast.Tuple], loc: gt_ir.Location = None
    ) -> Dict[str, gt_ir.AxisInterval]:
        if isinstance(node, ast.Index):
            # Python 3.8 wraps a Tuple in an Index for region[0, 1]
            tuple_node = node.value
            list_of_exprs = tuple_node.elts
        elif isinstance(node, ast.ExtSlice) or isinstance(node, ast.Tuple):
            # Python 3.8 returns an ExtSlice for region[0, :]
            # Python 3.9 directly returns a Tuple for region[0, 1]
            node_list = node.dims if isinstance(node, ast.ExtSlice) else node.elts
            list_of_exprs = [
                axis_node.value if isinstance(axis_node, ast.Index) else axis_node
                for axis_node in node_list
            ]
        else:
            raise GTScriptSyntaxError(
                f"Invalid 'region' index at line {loc.line} (column {loc.column})", loc=loc
            )
        axes_names = [axis.name for axis in self.domain.parallel_axes]
        return {
            name: AxisIntervalParser.apply(axis_node, name)
            for axis_node, name in zip(list_of_exprs, axes_names)
        }

    def _visit_with_horizontal(
        self, node: ast.withitem, loc: gt_ir.Location
    ) -> List[Dict[str, gt_ir.AxisInterval]]:
        syntax_error = GTScriptSyntaxError(
            f"Invalid 'with' statement at line {loc.line} (column {loc.column})", loc=loc
        )

        call_args = node.context_expr.args
        if any(not isinstance(arg, ast.Subscript) for arg in call_args) or any(
            arg.value.id != "region" for arg in call_args
        ):
            raise syntax_error

        return [self._parse_region_intervals(arg.slice, loc) for arg in call_args]

    def _are_intervals_nonoverlapping(self, compute_blocks: List[gt_ir.ComputationBlock]):
        for i, block in enumerate(compute_blocks[1:]):
            other = compute_blocks[i]
            if not block.interval.disjoint_from(other.interval):
                return False
        return True

    def _visit_iteration_order_node(self, node: ast.withitem, loc: gt_ir.Location):
        syntax_error = GTScriptSyntaxError(
            f"Invalid 'computation' specification at line {loc.line} (column {loc.column})",
            loc=loc,
        )
        comp_node = node.context_expr
        if len(comp_node.args) + len(comp_node.keywords) != 1 or any(
            keyword.arg not in ["order"] for keyword in comp_node.keywords
        ):
            raise syntax_error

        if comp_node.args:
            iteration_order_node = comp_node.args[0]
        else:
            iteration_order_node = comp_node.keywords[0].value
        if (
            not isinstance(iteration_order_node, ast.Name)
            or iteration_order_node.id not in gt_ir.IterationOrder.__members__
        ):
            raise syntax_error

        self.iteration_order = gt_ir.IterationOrder[iteration_order_node.id]

        return self.iteration_order

    def _visit_interval_node(self, node: ast.withitem, loc: gt_ir.Location):
        range_error = GTScriptSyntaxError(
            f"Invalid interval range specification at line {loc.line} (column {loc.column})",
            loc=loc,
        )

        if node.context_expr.args:
            args = node.context_expr.args
        else:
            args = [keyword.value for keyword in node.context_expr.keywords]
            if len(args) != 2:
                raise range_error

        if len(args) == 2:
            if any(isinstance(arg, ast.Subscript) for arg in args):
                raise GTScriptSyntaxError(
                    "Two-argument syntax should not use AxisIndexs or AxisIntervals"
                )
            interval_node = ast.Slice(lower=args[0], upper=args[1])
            ast.copy_location(interval_node, node)
        else:
            interval_node = args[0]

        seq_name = gt_ir.Domain.LatLonGrid().sequential_axis.name
        interval = AxisIntervalParser.apply(interval_node, seq_name, loc=loc)

        if (
            interval.start.level == gt_ir.LevelMarker.END
            and interval.end.level == gt_ir.LevelMarker.START
        ) or (
            interval.start.level == interval.end.level
            and interval.end.offset <= interval.start.offset
        ):
            raise range_error

        return interval

    def _visit_computation_node(self, node: ast.With) -> gt_ir.ComputationBlock:
        loc = gt_ir.Location.from_ast_node(node)
        syntax_error = GTScriptSyntaxError(
            f"Invalid 'computation' specification at line {loc.line} (column {loc.column})",
            loc=loc,
        )

        # Parse computation specification, i.e. `withItems` nodes
        iteration_order = None
        interval = None
        intervals_dicts = None

        try:
            for item in node.items:
                if (
                    isinstance(item.context_expr, ast.Call)
                    and item.context_expr.func.id == "computation"
                ):
                    assert iteration_order is None  # only one spec allowed
                    iteration_order = self._visit_iteration_order_node(item, loc)
                elif (
                    isinstance(item.context_expr, ast.Call)
                    and item.context_expr.func.id == "interval"
                ):
                    assert interval is None  # only one spec allowed
                    interval = self._visit_interval_node(item, loc)
                elif (
                    isinstance(item.context_expr, ast.Call)
                    and item.context_expr.func.id == "horizontal"
                ):
                    intervals_dicts = self._visit_with_horizontal(item, loc)
                else:
                    raise syntax_error
        except AssertionError as e:
            raise syntax_error from e

        if iteration_order is None or interval is None:
            raise syntax_error

        #  Parse `With` body into computation blocks
        self.parsing_context = ParsingContext.COMPUTATION
        stmts = []
        for stmt in node.body:
            stmts.extend(gt_utils.listify(self.visit(stmt)))
        self.parsing_context = ParsingContext.CONTROL_FLOW

        if intervals_dicts:
            stmts = [
                gt_ir.HorizontalIf(intervals=intervals_dict, body=gt_ir.BlockStmt(stmts=stmts))
                for intervals_dict in intervals_dicts
            ]

        return gt_ir.ComputationBlock(
            interval=interval,
            iteration_order=iteration_order,
            body=gt_ir.BlockStmt(stmts=stmts),
        )

    # Visitor methods
    # -- Special nodes --
    def visit_Raise(self):
        return gt_ir.InvalidBranch()

    # -- Literal nodes --
    def visit_Constant(
        self, node: ast.Constant
    ) -> Union[gt_ir.ScalarLiteral, gt_ir.BuiltinLiteral, gt_ir.Cast]:
        value = node.value
        if value is None:
            return gt_ir.BuiltinLiteral(value=gt_ir.Builtin.from_value(value))
        elif isinstance(value, bool):
            return gt_ir.Cast(
                data_type=gt_ir.DataType.BOOL,
                expr=gt_ir.BuiltinLiteral(value=gt_ir.Builtin.from_value(value)),
            )
        elif isinstance(value, numbers.Number):
            data_type = gt_ir.DataType.from_dtype(np.dtype(type(value)))
            return gt_ir.ScalarLiteral(value=value, data_type=data_type)
        else:
            raise GTScriptSyntaxError(
                f"Unknown constant value found: {value}. Expected boolean or number.",
                loc=gt_ir.Location.from_ast_node(node),
            )

    def visit_Tuple(self, node: ast.Tuple) -> tuple:
        value = tuple(self.visit(elem) for elem in node.elts)
        return value

    # -- Symbol nodes --
    def visit_Attribute(self, node: ast.Attribute):
        qualified_name = gt_meta.get_qualified_name_from_node(node)
        return self.visit(ast.Name(id=qualified_name, ctx=node.ctx))

    def visit_Name(self, node: ast.Name) -> gt_ir.Ref:
        symbol = node.id
        if self._is_field(symbol):
            result = gt_ir.FieldRef.at_center(
                symbol, self.fields[symbol].axes, loc=gt_ir.Location.from_ast_node(node)
            )
        elif self._is_parameter(symbol):
            result = gt_ir.VarRef(name=symbol)
        elif self._is_local_symbol(symbol):
            result = gt_ir.VarRef(name=symbol)
        elif node.id == "K":
            result = gt_ir.VarRef(name=symbol)
        else:
            assert False, "Missing '{}' symbol definition".format(symbol)

        return result

    def visit_Index(self, node: ast.Index):
        index = self.visit(node.value)
        return index

    def _parse_vertical_index(self, node: ast.Call) -> gt_ir.AxisIndex:
        if node.args[0].id != "K":
            raise GTScriptSyntaxError("Only K is supported")
        return gt_ir.AxisIndex(axis="K")

    def _parse_forloop_args_call(self, node: ast.Call) -> list:
        assert isinstance(node, ast.Call)
        assert isinstance(node.func, ast.Name) and node.func.id == "range"

        if len(node.args) == 1:
            start_expr = gt_ir.ScalarLiteral(value=0, data_type=gt_ir.DataType.INT64, loc=None)
            stop_expr = self.visit(node.args[0])
            step = 1
        elif len(node.args) == 2:
            start_expr = self.visit(node.args[0])
            stop_expr = self.visit(node.args[1])
            step = 1
        elif len(node.args) == 3:
            start_expr = self.visit(node.args[0])
            stop_expr = self.visit(node.args[1])
            step = ast.literal_eval(node.args[2])
        else:
            raise GTScriptSyntaxError(
                "Range can only accept 1-3 values. See https://docs.python.org/3/library/stdtypes.html?highlight=range#range"
            )

        return start_expr, stop_expr, step

    def _parse_forloop_args_slice(self, node: ast.Slice) -> list:
        def make_axis_bound(offset: int) -> gt_ir.AxisBound:
            return gt_ir.AxisBound(
                level=gt_ir.LevelMarker.START if offset >= 0 else gt_ir.LevelMarker.END,
                offset=offset,
            )

        if isinstance(node.lower, ast.Call):
            start_expr = self._parse_vertical_index(node.lower)
        elif isinstance(node.lower, ast.BinOp):
            start_expr = self.visit(node.lower)
        elif node.lower is not None:
            start_expr = make_axis_bound(gt_utils.meta.ast_eval(node.lower, {}))
        else:
            start_expr = make_axis_bound(0)

        if isinstance(node.upper, ast.Call):
            stop_expr = self._parse_vertical_index(node.upper)
        elif isinstance(node.upper, ast.BinOp):
            stop_expr = self.visit(node.upper)
        elif node.upper is not None:
            stop_expr = make_axis_bound(gt_utils.meta.ast_eval(node.upper, {}))
        else:
            stop_expr = gt_ir.AxisBound(level=gt_ir.LevelMarker.END, offset=0)

        if node.step is not None:
            step = ast.literal_eval(node.step)
        else:
            step = 1

        return start_expr, stop_expr, step

    def visit_For(self, node: ast.For) -> list:
        self.decls_stack.append([])
        if isinstance(node.iter, ast.Call):
            start_expr, stop_expr, step = self._parse_forloop_args_call(node.iter)
        else:
            start_expr, stop_expr, step = self._parse_forloop_args_slice(node.iter.slice)

        assert isinstance(node.target, ast.Name)
        target_name = node.target.id
        target_decl = gt_ir.VarDecl(
            name=target_name,
            data_type=gt_ir.DataType.INT32,
            length=1,
            is_api=False,
        )

        self.local_symbols[target_name] = target_decl
        stmts = list(itertools.chain(*(gt_utils.listify(self.visit(stmt)) for stmt in node.body)))
        assert all(isinstance(item, gt_ir.Statement) for item in stmts)

        result = []
        if len(self.decls_stack) == 1:
            result.extend(self.decls_stack.pop())
        elif len(self.decls_stack) > 1:
            self.decls_stack[-2].extend(self.decls_stack[-1])
            self.decls_stack.pop()

        return [
            *result,
            gt_ir.For(
                target=target_decl,
                start=start_expr,
                stop=stop_expr,
                step=step,
                body=gt_ir.BlockStmt(stmts=stmts),
            ),
        ]

    def _eval_index(self, node: ast.Subscript) -> Optional[List[int]]:
        invalid_target = GTScriptSyntaxError(message="Invalid target in assignment.", loc=node)

        # Python 3.9 skips wrapping the ast.Tuple in an ast.Index
        tuple_or_constant = node.slice.value if isinstance(node.slice, ast.Index) else node.slice

        tuple_or_expr = node.slice.value if isinstance(node.slice, ast.Index) else node.slice
        index_nodes = gt_utils.listify(
            tuple_or_expr.elts if isinstance(tuple_or_expr, ast.Tuple) else tuple_or_expr
        )

        if any(isinstance(cn, ast.Slice) for cn in index_nodes):
            raise invalid_target
        if any(isinstance(cn, ast.Ellipsis) for cn in index_nodes):
            return None
        else:
            index = []
            for index_node in index_nodes:
                try:
                    offset = ast.literal_eval(index_node)
                    index.append(offset)
                except:
                    index.append(self.visit(index_node))
            return index

    def visit_Subscript(self, node: ast.Subscript):
        assert isinstance(node.ctx, (ast.Load, ast.Store))

        index = self._eval_index(node)
        result = self.visit(node.value)
        if isinstance(result, gt_ir.VarRef):
            assert index is not None
            result.index = index[0]
        else:
            if isinstance(node.value, ast.Name):
                field_axes = self.fields[result.name].axes
                if index is not None:
                    if len(field_axes) != len(index):
                        raise GTScriptSyntaxError(
                            f"Incorrect offset specification detected. Found {index}, "
                            f"but the field has dimensions ({', '.join(field_axes)})"
                        )
                    result.offset = {axis: value for axis, value in zip(field_axes, index)}
            elif isinstance(node.value, ast.Subscript):
<<<<<<< HEAD
                for i in index:
                    result.data_index.append(
                        gt_ir.ScalarLiteral(value=i, data_type=gt_ir.DataType.INT64)
                        if isinstance(i, int)
                        else i
                    )
=======
                result.data_index = [
                    gt_ir.ScalarLiteral(value=value, data_type=gt_ir.DataType.INT64)
                    if isinstance(value, numbers.Integral)
                    else value
                    for value in index
                ]
>>>>>>> 907be88b
            else:
                raise GTScriptSyntaxError(
                    "Unrecognized subscript expression", loc=gt_ir.Location.from_ast_node(node)
                )

        return result

    # -- Expressions nodes --
    def visit_UnaryOp(self, node: ast.UnaryOp):
        op = self.visit(node.op)
        arg = self.visit(node.operand)
        if isinstance(arg, numbers.Number):
            result = eval("{op}{arg}".format(op=op.python_symbol, arg=arg))
        else:
            result = gt_ir.UnaryOpExpr(op=op, arg=arg)

        return result

    def visit_UAdd(self, node: ast.UAdd) -> gt_ir.UnaryOperator:
        return gt_ir.UnaryOperator.POS

    def visit_USub(self, node: ast.USub) -> gt_ir.UnaryOperator:
        return gt_ir.UnaryOperator.NEG

    def visit_Not(self, node: ast.Not) -> gt_ir.UnaryOperator:
        return gt_ir.UnaryOperator.NOT

    def visit_BinOp(self, node: ast.BinOp) -> gt_ir.BinOpExpr:
        op = self.visit(node.op)
        rhs = self.visit(node.right)
        lhs = self.visit(node.left)
        result = gt_ir.BinOpExpr(op=op, lhs=lhs, rhs=rhs)

        return result

    def visit_Add(self, node: ast.Add) -> gt_ir.BinaryOperator:
        return gt_ir.BinaryOperator.ADD

    def visit_Sub(self, node: ast.Sub) -> gt_ir.BinaryOperator:
        return gt_ir.BinaryOperator.SUB

    def visit_Mult(self, node: ast.Mult) -> gt_ir.BinaryOperator:
        return gt_ir.BinaryOperator.MUL

    def visit_Div(self, node: ast.Div) -> gt_ir.BinaryOperator:
        return gt_ir.BinaryOperator.DIV

    def visit_Mod(self, node: ast.Mod) -> gt_ir.BinaryOperator:
        return gt_ir.BinaryOperator.MOD

    def visit_Pow(self, node: ast.Pow) -> gt_ir.BinaryOperator:
        return gt_ir.BinaryOperator.POW

    def visit_And(self, node: ast.And) -> gt_ir.BinaryOperator:
        return gt_ir.BinaryOperator.AND

    def visit_Or(self, node: ast.And) -> gt_ir.BinaryOperator:
        return gt_ir.BinaryOperator.OR

    def visit_Eq(self, node: ast.Eq) -> gt_ir.BinaryOperator:
        return gt_ir.BinaryOperator.EQ

    def visit_NotEq(self, node: ast.NotEq) -> gt_ir.BinaryOperator:
        return gt_ir.BinaryOperator.NE

    def visit_Lt(self, node: ast.Lt) -> gt_ir.BinaryOperator:
        return gt_ir.BinaryOperator.LT

    def visit_LtE(self, node: ast.LtE) -> gt_ir.BinaryOperator:
        return gt_ir.BinaryOperator.LE

    def visit_Gt(self, node: ast.Gt) -> gt_ir.BinaryOperator:
        return gt_ir.BinaryOperator.GT

    def visit_GtE(self, node: ast.GtE) -> gt_ir.BinaryOperator:
        return gt_ir.BinaryOperator.GE

    def visit_BoolOp(self, node: ast.BoolOp) -> gt_ir.BinOpExpr:
        op = self.visit(node.op)
        rhs = self.visit(node.values[-1])
        for value in reversed(node.values[:-1]):
            lhs = self.visit(value)
            rhs = gt_ir.BinOpExpr(op=op, lhs=lhs, rhs=rhs)
            res = rhs

        return res

    def visit_Compare(self, node: ast.Compare) -> gt_ir.BinOpExpr:
        lhs = self.visit(node.left)
        args = [lhs]

        assert len(node.comparators) >= 1
        op = self.visit(node.ops[-1])
        rhs = self.visit(node.comparators[-1])
        args.append(rhs)

        for i in range(len(node.comparators) - 2, -1, -1):
            lhs = self.visit(node.values[i])
            rhs = gt_ir.BinOpExpr(op=op, lhs=lhs, rhs=rhs)
            op = self.visit(node.ops[i])
            args.append(lhs)

        result = gt_ir.BinOpExpr(op=op, lhs=lhs, rhs=rhs)

        return result

    def visit_IfExp(self, node: ast.IfExp) -> gt_ir.TernaryOpExpr:
        result = gt_ir.TernaryOpExpr(
            condition=self.visit(node.test),
            then_expr=self.visit(node.body),
            else_expr=self.visit(node.orelse),
        )

        return result

    def visit_If(self, node: ast.If) -> list:
        self.decls_stack.append([])

        main_stmts = []
        for stmt in node.body:
            main_stmts.extend(gt_utils.listify(self.visit(stmt)))
        assert all(isinstance(item, gt_ir.Statement) for item in main_stmts)

        else_stmts = []
        if node.orelse:
            for stmt in node.orelse:
                else_stmts.extend(gt_utils.listify(self.visit(stmt)))
            assert all(isinstance(item, gt_ir.Statement) for item in else_stmts)

        result = []
        if len(self.decls_stack) == 1:
            result.extend(self.decls_stack.pop())
        elif len(self.decls_stack) > 1:
            self.decls_stack[-2].extend(self.decls_stack[-1])
            self.decls_stack.pop()

        result.append(
            gt_ir.If(
                condition=self.visit(node.test),
                main_body=gt_ir.BlockStmt(stmts=main_stmts),
                else_body=gt_ir.BlockStmt(stmts=else_stmts) if else_stmts else None,
            )
        )

        return result

    def visit_While(self, node: ast.While) -> gt_ir.While:
        if node.orelse:
            raise GTScriptSyntaxError("orelse is not supported on while loops")
        stmts = []
        for stmt in node.body:
            stmts.extend(self.visit(stmt))
        return gt_ir.While(
            condition=self.visit(node.test),
            body=gt_ir.BlockStmt(stmts=stmts),
        )

    def visit_Call(self, node: ast.Call):
        if isinstance(node.func, ast.Name) and node.func.id == "index":
            assert len(node.args) == 1
            axis_name = node.args[0].id
            return gt_ir.AxisIndex(axis=axis_name, data_type=gt_ir.DataType.INT32)

        else:
            native_fcn = gt_ir.NativeFunction.PYTHON_SYMBOL_TO_IR_OP[node.func.id]

            args = [self.visit(arg) for arg in node.args]
            if len(args) != native_fcn.arity:
                raise GTScriptSyntaxError(
                    "Invalid native function call", loc=gt_ir.Location.from_ast_node(node)
                )

            return gt_ir.NativeFuncCall(
                func=native_fcn,
                args=args,
                data_type=gt_ir.DataType.AUTO,
                loc=gt_ir.Location.from_ast_node(node),
            )

    # -- Statement nodes --
    def _parse_assign_target(
        self, target_node: Union[ast.Subscript, ast.Name]
    ) -> Tuple[str, Optional[List[int]], Optional[List[int]]]:
        invalid_target = GTScriptSyntaxError(
            message="Invalid target in assignment.", loc=target_node
        )
        spatial_offset = None
        data_index = None
        if isinstance(target_node, ast.Name):
            name = target_node.id
        elif isinstance(target_node, ast.Subscript):
            if isinstance(target_node.value, ast.Name):
                name = target_node.value.id
                spatial_offset = self._eval_index(target_node)
            elif isinstance(target_node.value, ast.Subscript) and isinstance(
                target_node.value.value, ast.Name
            ):
                name = target_node.value.value.id
                spatial_offset = self._eval_index(target_node.value)
                data_index = self._eval_index(target_node)
            else:
                raise invalid_target
            if spatial_offset is None:
                num_axes = len(self.fields[name].axes) if name in self.fields else 3
                spatial_offset = [0] * num_axes
        else:
            raise invalid_target

        return name, spatial_offset, data_index

    def visit_Assign(self, node: ast.Assign) -> list:
        result = []

        # assert len(node.targets) == 1
        # Create decls for temporary fields
        target = []
        if len(node.targets) > 1:
            raise GTScriptSyntaxError(
                message="Assignment to multiple variables (e.g. var1 = var2 = value) not supported.",
                loc=gt_ir.Location.from_ast_node(node),
            )

        for t in node.targets[0].elts if isinstance(node.targets[0], ast.Tuple) else node.targets:
            name, spatial_offset, data_index = self._parse_assign_target(t)
            is_temporary = name not in {name for name, field in self.fields.items() if field.is_api}
            if spatial_offset and is_temporary:
                raise GTScriptSyntaxError(
                    message="No subscript allowed in assignment to temporaries",
                    loc=gt_ir.Location.from_ast_node(t),
                )
            elif spatial_offset:
                if any(offset != 0 for offset in spatial_offset):
                    raise GTScriptSyntaxError(
                        message="Assignment to non-zero offsets is not supported.",
                        loc=gt_ir.Location.from_ast_node(t),
                    )

            if not self._is_known(name):
                if data_index is not None and data_index:
                    raise GTScriptSyntaxError(
                        message="Temporaries may not use additional data dimensions.",
                        loc=gt_ir.Location.from_ast_node(t),
                    )

                field_decl = gt_ir.FieldDecl(
                    name=name,
                    data_type=gt_ir.DataType.AUTO,
                    axes=gt_ir.Domain.LatLonGrid().axes_names,
                    # layout_id=t.id,
                    is_api=False,
                )
                if len(self.decls_stack):
                    self.decls_stack[-1].append(field_decl)
                else:
                    result.append(field_decl)
                self.fields[field_decl.name] = field_decl

            axes = self.fields[name].axes
            par_axes_names = [axis.name for axis in gt_ir.Domain.LatLonGrid().parallel_axes]
            if self.iteration_order == gt_ir.IterationOrder.PARALLEL:
                par_axes_names.append(gt_ir.Domain.LatLonGrid().sequential_axis.name)
            if set(par_axes_names) - set(axes):
                raise GTScriptSyntaxError(
                    message=f"Cannot assign to field '{node.targets[0].id}' as all parallel axes '{par_axes_names}' are not present.",
                    loc=gt_ir.Location.from_ast_node(t),
                )

            target.append(self.visit(t))

        value = gt_utils.listify(self.visit(node.value))

        assert len(target) == len(value)
        for left, right in zip(target, value):
            result.append(gt_ir.Assign(target=left, value=right))

        return result

    def visit_AugAssign(self, node: ast.AugAssign):
        """Implement left <op>= right in terms of left = left <op> right."""
        binary_operation = ast.BinOp(left=node.target, op=node.op, right=node.value)
        assignment = ast.Assign(targets=[node.target], value=binary_operation)
        ast.copy_location(binary_operation, node)
        ast.copy_location(assignment, node)
        return self.visit_Assign(assignment)

    def visit_With(self, node: ast.With):
        loc = gt_ir.Location.from_ast_node(node)
        syntax_error = GTScriptSyntaxError(
            f"Invalid 'with' statement at line {loc.line} (column {loc.column})", loc=loc
        )

        if (
            len(node.items) == 1
            and isinstance(node.items[0].context_expr, ast.Call)
            and node.items[0].context_expr.func.id == "horizontal"
        ):
            if any(isinstance(child_node, ast.With) for child_node in node.body):
                raise GTScriptSyntaxError("Cannot nest `with` node inside horizontal region")

            intervals_dicts = self._visit_with_horizontal(node.items[0], loc)
            all_stmts = gt_utils.flatten([gt_utils.listify(self.visit(stmt)) for stmt in node.body])
            stmts = list(filter(lambda stmt: isinstance(stmt, gt_ir.Decl), all_stmts))
            body_block = gt_ir.BlockStmt(
                stmts=list(filter(lambda stmt: not isinstance(stmt, gt_ir.Decl), all_stmts))
            )
            stmts.extend(
                [
                    gt_ir.HorizontalIf(intervals=intervals_dict, body=body_block)
                    for intervals_dict in intervals_dicts
                ]
            )
            return stmts
        else:
            # If we find nested `with` blocks flatten them, i.e. transform
            #  with computation(PARALLEL):
            #   with interval(...):
            #     ...
            # into
            #  with computation(PARALLEL), interval(...):
            #    ...
            # otherwise just parse the node
            if self.parsing_context == ParsingContext.CONTROL_FLOW and all(
                isinstance(child_node, ast.With)
                and child_node.items[0].context_expr.func.id == "interval"
                for child_node in node.body
            ):
                # Ensure top level `with` specifies the iteration order
                if not any(
                    with_item.context_expr.func.id == "computation"
                    for with_item in node.items
                    if isinstance(with_item.context_expr, ast.Call)
                ):
                    raise syntax_error

                # Parse nested `with` blocks
                compute_blocks = []
                for with_node in node.body:
                    with_node = copy.deepcopy(with_node)  # Copy to avoid altering original ast
                    # Splice `withItems` of current/primary with statement into nested with
                    with_node.items.extend(node.items)

                    compute_blocks.append(self._visit_computation_node(with_node))

                # Validate block specification order
                #  the nested computation blocks must be specified in their order of execution. The order of execution is
                #  such that the lowest (highest) interval is processed first if the iteration order is forward (backward).
                if not self._are_blocks_sorted(compute_blocks):
                    raise GTScriptSyntaxError(
                        f"Invalid 'with' statement at line {loc.line} (column {loc.column}). Intervals must be specified in order of execution."
                    )
                if not self._are_intervals_nonoverlapping(compute_blocks):
                    raise GTScriptSyntaxError(
                        f"Overlapping intervals detected at line {loc.line} (column {loc.column})"
                    )

                return compute_blocks
            elif self.parsing_context == ParsingContext.CONTROL_FLOW:
                return gt_utils.listify(self._visit_computation_node(node))
            else:
                # Mixing nested `with` blocks with stmts not allowed
                raise syntax_error

    def visit_FunctionDef(self, node: ast.FunctionDef) -> List[gt_ir.ComputationBlock]:
        blocks = []
        docstring = ast.get_docstring(node)
        for stmt in node.body:
            blocks.extend(self.visit(stmt))

        if not all(isinstance(item, gt_ir.ComputationBlock) for item in blocks):
            raise GTScriptSyntaxError(
                "Invalid stencil definition", loc=gt_ir.Location.from_ast_node(node)
            )

        return blocks


class CollectLocalSymbolsAstVisitor(ast.NodeVisitor):
    def __call__(self, node: ast.FunctionDef):
        self.local_symbols = set()
        self.visit(node)
        result = self.local_symbols
        del self.local_symbols
        return result

    def visit_Assign(self, node: ast.Assign):
        invalid_target = GTScriptSyntaxError(
            message="invalid target in assign", loc=gt_ir.Location.from_ast_node(node)
        )
        for target in node.targets:
            targets = target.elts if isinstance(target, ast.Tuple) else [target]
            for t in targets:
                if isinstance(t, ast.Name):
                    self.local_symbols.add(t.id)
                elif isinstance(t, ast.Subscript):
                    if isinstance(t.value, ast.Name):
                        name_node = t.value
                    elif isinstance(t.value, ast.Subscript) and isinstance(t.value.value, ast.Name):
                        name_node = t.value.value
                    else:
                        raise invalid_target
                    self.local_symbols.add(name_node.id)
                else:
                    raise invalid_target

    def visit_For(self, node: ast.For):
        assert isinstance(node.target, ast.Name)
        self.local_symbols.add(node.target.id)
        self.generic_visit(node)


class GTScriptParser(ast.NodeVisitor):

    CONST_VALUE_TYPES = (
        *gtscript._VALID_DATA_TYPES,
        types.FunctionType,
        type(None),
        gtscript.AxisIndex,
    )

    def __init__(self, definition, *, options, externals=None):
        assert isinstance(definition, types.FunctionType)
        self.definition = definition
        self.filename = inspect.getfile(definition)
        self.source, decorators_source = gt_meta.split_def_decorators(self.definition)
        self.ast_root = ast.parse(self.source)
        self.options = options
        self.build_info = options.build_info
        self.main_name = options.qualified_name
        self.definition_ir = None
        self.external_context = externals or {}
        self.resolved_externals = {}
        self.block = None

    def __str__(self):
        result = "<GT4Py.GTScriptParser> {\n"
        result += "\n".join("\t{}: {}".format(name, getattr(self, name)) for name in vars(self))
        result += "\n}"
        return result

    @staticmethod
    def annotate_definition(definition):
        api_signature = []
        api_annotations = []

        qualified_name = "{}.{}".format(definition.__module__, definition.__name__)
        sig = inspect.signature(definition)
        for param in sig.parameters.values():
            if param.kind == inspect.Parameter.VAR_POSITIONAL:
                raise GTScriptDefinitionError(
                    name=qualified_name,
                    value=definition,
                    message="'*args' tuple parameter is not supported in GTScript definitions",
                )
            elif param.kind == inspect.Parameter.VAR_KEYWORD:
                raise GTScriptDefinitionError(
                    name=qualified_name,
                    value=definition,
                    message="'*kwargs' dict parameter is not supported in GTScript definitions",
                )
            else:
                is_keyword = param.kind == inspect.Parameter.KEYWORD_ONLY

                default = gt_ir.Empty
                if param.default != inspect.Parameter.empty:
                    if not isinstance(param.default, GTScriptParser.CONST_VALUE_TYPES):
                        raise GTScriptValueError(
                            name=param.name,
                            value=param.default,
                            message=f"Invalid default value for argument '{param.name}': {param.default}",
                        )
                    default = param.default

                if isinstance(param.annotation, (str, gtscript._FieldDescriptor)):
                    dtype_annotation = param.annotation
                elif (
                    isinstance(param.annotation, type)
                    and param.annotation in gtscript._VALID_DATA_TYPES
                ):
                    dtype_annotation = np.dtype(param.annotation)
                elif param.annotation is inspect.Signature.empty:
                    dtype_annotation = None
                else:
                    raise GTScriptValueError(
                        name=param.name,
                        value=param.annotation,
                        message=f"Invalid annotated dtype value for argument '{param.name}': {param.annotation}",
                    )

                api_signature.append(
                    gt_ir.ArgumentInfo(name=param.name, is_keyword=is_keyword, default=default)
                )

                api_annotations.append(dtype_annotation)

        nonlocal_symbols, imported_symbols = GTScriptParser.collect_external_symbols(definition)
        canonical_ast = gt_meta.ast_dump(definition)

        definition._gtscript_ = dict(
            qualified_name=qualified_name,
            api_signature=api_signature,
            api_annotations=api_annotations,
            canonical_ast=canonical_ast,
            nonlocals=nonlocal_symbols,
            imported=imported_symbols,
        )

        return definition

    @staticmethod
    def collect_external_symbols(definition):
        bare_imports, from_imports, relative_imports = gt_meta.collect_imported_symbols(definition)
        wrong_imports = list(bare_imports.keys()) + list(relative_imports.keys())
        imported_names = set()
        for key, value in from_imports.items():
            if key != value:
                # Aliasing imported names is not allowed
                wrong_imports.append(key)
            else:
                for prefix in [
                    "__externals__.",
                    "gt4py.__externals__.",
                    "__gtscript__.",
                    "gt4py.__gtscript__.",
                ]:
                    if key.startswith(prefix):
                        if "__externals__" in key:
                            imported_names.add(value.replace(prefix, "", 1))
                        break
                else:
                    wrong_imports.append(key)

        if wrong_imports:
            raise GTScriptSyntaxError("Invalid 'import' statements ({})".format(wrong_imports))

        imported_symbols = {name: {} for name in imported_names}

        context, unbound = gt_meta.get_closure(
            definition, included_nonlocals=True, include_builtins=False
        )

        gtscript_ast = ast.parse(gt_meta.get_ast(definition)).body[0]
        local_symbol_collector = CollectLocalSymbolsAstVisitor()
        local_symbols = local_symbol_collector(gtscript_ast)

        nonlocal_symbols = {}

        name_nodes = gt_meta.collect_names(definition)
        for collected_name in name_nodes.keys():
            if collected_name not in gtscript.builtins:
                root_name = collected_name.split(".")[0]
                if root_name in imported_symbols:
                    imported_symbols[root_name].setdefault(
                        collected_name, name_nodes[collected_name]
                    )
                elif root_name in context:
                    nonlocal_symbols[collected_name] = GTScriptParser.eval_external(
                        collected_name,
                        context,
                        gt_ir.Location.from_ast_node(name_nodes[collected_name][0]),
                    )
                    if hasattr(nonlocal_symbols[collected_name], "_gtscript_"):
                        # Recursively add nonlocals and imported symbols
                        nonlocal_symbols.update(
                            nonlocal_symbols[collected_name]._gtscript_["nonlocals"]
                        )
                        imported_symbols.update(
                            nonlocal_symbols[collected_name]._gtscript_["imported"]
                        )
                elif root_name not in local_symbols and root_name in unbound:
                    raise GTScriptSymbolError(
                        name=collected_name,
                        loc=gt_ir.Location.from_ast_node(name_nodes[collected_name][0]),
                    )

        return nonlocal_symbols, imported_symbols

    @staticmethod
    def eval_external(name: str, context: dict, loc=None):
        try:
            value = eval(name, context)

            assert (
                value is None
                or isinstance(value, GTScriptParser.CONST_VALUE_TYPES)
                or hasattr(value, "_gtscript_")
            )

        except Exception as e:
            raise GTScriptDefinitionError(
                name=name,
                value="<unknown>",
                message="Missing or invalid value for external symbol {name}".format(name=name),
                loc=loc,
            ) from e
        return value

    @staticmethod
    def resolve_external_symbols(
        nonlocals: dict, imported: dict, context: dict, *, exhaustive=True
    ):
        result = {}
        accepted_imports = set(imported.keys())
        resolved_imports = {**imported}
        resolved_values_list = list(nonlocals.items())

        # Resolve function-like imports
        func_externals = {
            key: value
            for key, value in itertools.chain(context.items(), resolved_values_list)
            if isinstance(value, types.FunctionType)
        }
        for name, value in func_externals.items():
            if not hasattr(value, "_gtscript_"):
                raise TypeError(f"{value.__name__} is not a gtscript function")
            for imported_name, imported_value in value._gtscript_["imported"].items():
                resolved_imports[imported_name] = imported_value

        # Collect all imported and inlined values recursively through all the external symbols
        while resolved_imports or resolved_values_list:
            new_imports = {}
            for name, accesses in resolved_imports.items():
                if accesses:
                    for attr_name, attr_nodes in accesses.items():
                        resolved_values_list.append(
                            (
                                attr_name,
                                GTScriptParser.eval_external(
                                    attr_name, context, gt_ir.Location.from_ast_node(attr_nodes[0])
                                ),
                            )
                        )

                elif not exhaustive:
                    resolved_values_list.append((name, GTScriptParser.eval_external(name, context)))

            for name, value in resolved_values_list:
                if hasattr(value, "_gtscript_") and exhaustive:
                    assert callable(value)
                    nested_inlined_values = {
                        "{}.{}".format(value._gtscript_["qualified_name"], item_name): item_value
                        for item_name, item_value in value._gtscript_["nonlocals"].items()
                    }
                    resolved_values_list.extend(nested_inlined_values.items())

                    for imported_name, imported_name_accesses in value._gtscript_[
                        "imported"
                    ].items():
                        if imported_name in accepted_imports:
                            # Only check names explicitly imported in the main caller context
                            new_imports.setdefault(imported_name, {})
                            for attr_name, attr_nodes in imported_name_accesses.items():
                                new_imports[imported_name].setdefault(attr_name, [])
                                new_imports[imported_name][attr_name].extend(attr_nodes)

            result.update(dict(resolved_values_list))
            resolved_imports = new_imports
            resolved_values_list = []

        return result

    def extract_arg_descriptors(self):
        api_signature = self.definition._gtscript_["api_signature"]
        api_annotations = self.definition._gtscript_["api_annotations"]
        assert len(api_signature) == len(api_annotations)
        fields_decls, parameter_decls = {}, {}

        for arg_info, arg_annotation in zip(api_signature, api_annotations):
            try:
                assert arg_annotation in gtscript._VALID_DATA_TYPES or isinstance(
                    arg_annotation, (gtscript._SequenceDescriptor, gtscript._FieldDescriptor)
                ), "Invalid parameter annotation"

                if arg_annotation in gtscript._VALID_DATA_TYPES:
                    dtype = np.dtype(arg_annotation)
                    if arg_info.default not in [gt_ir.Empty, None]:
                        assert np.dtype(type(arg_info.default)) == dtype
                    data_type = gt_ir.DataType.from_dtype(dtype)
                    parameter_decls[arg_info.name] = gt_ir.VarDecl(
                        name=arg_info.name, data_type=data_type, length=0, is_api=True
                    )
                elif isinstance(arg_annotation, gtscript._SequenceDescriptor):
                    assert arg_info.default in [gt_ir.Empty, None]
                    data_type = gt_ir.DataType.from_dtype(np.dtype(arg_annotation))
                    length = arg_annotation.length
                    parameter_decls[arg_info.name] = gt_ir.VarDecl(
                        name=arg_info.name, data_type=data_type, length=length, is_api=True
                    )
                else:
                    assert isinstance(arg_annotation, gtscript._FieldDescriptor)
                    assert arg_info.default in [gt_ir.Empty, None]
                    data_type = gt_ir.DataType.from_dtype(np.dtype(arg_annotation.dtype))
                    axes = [ax.name for ax in arg_annotation.axes]
                    data_dims = list(arg_annotation.data_dims)
                    fields_decls[arg_info.name] = gt_ir.FieldDecl(
                        name=arg_info.name,
                        data_type=data_type,
                        axes=axes,
                        data_dims=data_dims,
                        is_api=True,
                        layout_id=arg_info.name,
                    )

                if data_type is gt_ir.DataType.INVALID:
                    raise GTScriptDataTypeError(name=arg_info.name, data_type=data_type)

            except Exception as e:
                raise GTScriptDefinitionError(
                    name=arg_info.name,
                    value=arg_annotation,
                    message=f"Invalid definition of argument '{arg_info.name}': {arg_annotation}",
                ) from e

        for item in itertools.chain(fields_decls.values(), parameter_decls.values()):
            if item.data_type is gt_ir.DataType.INVALID:
                raise GTScriptDataTypeError(name=item.name, data_type=item.data_type)

        return api_signature, fields_decls, parameter_decls

    # def eval_type(self, expr: gt_ir.Expr):
    #     kind = gt_ir.SymbolKind.SCALAR
    #     sctype = gt_ir.DataType.DEFAULT
    #     for ref in gt_ir.refs_from(expr):
    #         if isinstance(ref, gt_ir.Ref):
    #             ref = self.scope[ref.name]
    #         if isinstance(ref, gt_ir.Decl):
    #             if ref.kind == gt_ir.SymbolKind.FIELD:
    #                 kind = gt_ir.SymbolKind.FIELD
    #
    #         sctype = gt_ir.ScalarType.merge(sctype, ref.sctype)
    #
    #     return (kind, sctype)

    def run(self):
        assert (
            isinstance(self.ast_root, ast.Module)
            and "body" in self.ast_root._fields
            and len(self.ast_root.body) == 1
            and isinstance(self.ast_root.body[0], ast.FunctionDef)
        )
        main_func_node = self.ast_root.body[0]

        assert hasattr(self.definition, "_gtscript_")
        # self.resolved_externals = self.resolve_external_symbols(
        #     self.definition._gtscript_["nonlocals"],
        #     self.definition._gtscript_["imported"],
        #     self.external_context,
        # )
        self.resolved_externals = self.definition._gtscript_["externals"]
        api_signature, fields_decls, parameter_decls = self.extract_arg_descriptors()

        # Inline constant values
        for name, value in self.resolved_externals.items():
            if hasattr(value, "_gtscript_"):
                assert callable(value)
                func_node = ast.parse(gt_meta.get_ast(value)).body[0]
                local_context = self.resolve_external_symbols(
                    value._gtscript_["nonlocals"],
                    value._gtscript_["imported"],
                    self.external_context,
                    exhaustive=False,
                )
                ValueInliner.apply(func_node, context=local_context)
                value._gtscript_["ast"] = func_node
                value._gtscript_["local_context"] = local_context

        local_context = self.resolve_external_symbols(
            self.definition._gtscript_["nonlocals"],
            self.definition._gtscript_["imported"],
            self.external_context,
            exhaustive=False,
        )
        ValueInliner.apply(main_func_node, context=local_context)

        # Inline function calls
        CallInliner.apply(main_func_node, context=local_context)

        # Evaluate and inline compile-time conditionals
        CompiledIfInliner.apply(main_func_node, context=local_context)
        # Cleaner.apply(self.definition_ir)

        AssertionChecker.apply(main_func_node, context=local_context, source=self.source)

        # Generate definition IR
        domain = gt_ir.Domain.LatLonGrid()
        computations = IRMaker(
            fields=fields_decls,
            parameters=parameter_decls,
            local_symbols={},  # Not used
            domain=domain,
            extra_temp_decls={},  # Not used
        )(self.ast_root)

        self.definition_ir = gt_ir.StencilDefinition(
            name=self.main_name,
            domain=domain,
            api_signature=api_signature,
            api_fields=[
                fields_decls[item.name] for item in api_signature if item.name in fields_decls
            ],
            parameters=[
                parameter_decls[item.name] for item in api_signature if item.name in parameter_decls
            ],
            computations=computations,
            externals=self.resolved_externals,
            docstring=inspect.getdoc(self.definition) or "",
            loc=gt_ir.Location.from_ast_node(self.ast_root.body[0]),
        )

        return self.definition_ir


@gt_frontend.register
class GTScriptFrontend(gt_frontend.Frontend):
    name = "gtscript"

    @classmethod
    def get_stencil_id(cls, qualified_name, definition, externals, options_id):
        cls.prepare_stencil_definition(definition, externals or {})
        fingerprint = {
            "__main__": definition._gtscript_["canonical_ast"],
            "docstring": inspect.getdoc(definition),
            "api_annotations": f"[{', '.join(str(item) for item in definition._gtscript_['api_annotations'])}]",
        }
        for name, value in definition._gtscript_["externals"].items():
            fingerprint[name] = (
                value._gtscript_["canonical_ast"] if hasattr(value, "_gtscript_") else value
            )

        definition_id = gt_utils.shashed_id(fingerprint)
        version = gt_utils.shashed_id(definition_id, options_id)
        stencil_id = gt_definitions.StencilID(qualified_name, version)

        return stencil_id

    @classmethod
    def prepare_stencil_definition(cls, definition, externals):
        GTScriptParser.annotate_definition(definition)
        resolved_externals = GTScriptParser.resolve_external_symbols(
            definition._gtscript_["nonlocals"], definition._gtscript_["imported"], externals
        )
        definition._gtscript_["externals"] = resolved_externals
        return definition

    @classmethod
    def generate(cls, definition, externals, options):
        if not hasattr(definition, "_gtscript_"):
            cls.prepare_stencil_definition(definition, externals)
        translator = GTScriptParser(definition, externals=externals, options=options)
        return translator.run()<|MERGE_RESOLUTION|>--- conflicted
+++ resolved
@@ -1185,21 +1185,12 @@
                         )
                     result.offset = {axis: value for axis, value in zip(field_axes, index)}
             elif isinstance(node.value, ast.Subscript):
-<<<<<<< HEAD
-                for i in index:
-                    result.data_index.append(
-                        gt_ir.ScalarLiteral(value=i, data_type=gt_ir.DataType.INT64)
-                        if isinstance(i, int)
-                        else i
-                    )
-=======
                 result.data_index = [
                     gt_ir.ScalarLiteral(value=value, data_type=gt_ir.DataType.INT64)
                     if isinstance(value, numbers.Integral)
                     else value
                     for value in index
                 ]
->>>>>>> 907be88b
             else:
                 raise GTScriptSyntaxError(
                     "Unrecognized subscript expression", loc=gt_ir.Location.from_ast_node(node)
