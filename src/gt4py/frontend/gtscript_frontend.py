# -*- coding: utf-8 -*-
#
# GT4Py - GridTools4Py - GridTools for Python
#
# Copyright (c) 2014-2021, ETH Zurich
# All rights reserved.
#
# This file is part the GT4Py project and the GridTools framework.
# GT4Py is free software: you can redistribute it and/or modify it under
# the terms of the GNU General Public License as published by the
# Free Software Foundation, either version 3 of the License, or any later
# version. See the LICENSE.txt file at the top-level directory of this
# distribution for a copy of the license or check <https://www.gnu.org/licenses/>.
#
# SPDX-License-Identifier: GPL-3.0-or-later

import ast
import copy
import enum
import inspect
import itertools
import numbers
import textwrap
import types
from typing import List, Optional, Union

import numpy as np

from gt4py import definitions as gt_definitions
from gt4py import frontend as gt_frontend
from gt4py import gtscript
from gt4py import ir as gt_ir
from gt4py import utils as gt_utils
from gt4py.utils import NOTHING
from gt4py.utils import meta as gt_meta


class GTScriptSyntaxError(gt_definitions.GTSyntaxError):
    def __init__(self, message, *, loc=None):
        super().__init__(message, frontend=GTScriptFrontend.name)
        self.loc = loc


class GTScriptSymbolError(GTScriptSyntaxError):
    def __init__(self, name, message=None, *, loc=None):
        if message is None:
            if loc is None:
                message = "Unknown symbol '{name}' symbol".format(name=name)
            else:
                message = (
                    "Unknown symbol '{name}' symbol in '{scope}' (line: {line}, col: {col})".format(
                        name=name, scope=loc.scope, line=loc.line, col=loc.column
                    )
                )
        super().__init__(message, loc=loc)
        self.name = name


class GTScriptDefinitionError(GTScriptSyntaxError):
    def __init__(self, name, value, message=None, *, loc=None):
        if message is None:
            if loc is None:
                message = "Invalid definition for '{name}' symbol".format(name=name)
            else:
                message = "Invalid definition for '{name}' symbol in '{scope}' (line: {line}, col: {col})".format(
                    name=name, scope=loc.scope, line=loc.line, col=loc.column
                )
        super().__init__(message, loc=loc)
        self.name = name
        self.value = value


class GTScriptValueError(GTScriptDefinitionError):
    def __init__(self, name, value, message=None, *, loc=None):
        if message is None:
            if loc is None:
                message = "Invalid value for '{name}' symbol ".format(name=name)
            else:
                message = (
                    "Invalid value for '{name}' in '{scope}' (line: {line}, col: {col})".format(
                        name=name, scope=loc.scope, line=loc.line, col=loc.column
                    )
                )
        super().__init__(name, value, message, loc=loc)


# class GTScriptConstValueError(GTScriptValueError):
#     def __init__(self, name, value, message=None, *, loc=None):
#         if message is None:
#             if loc is None:
#                 message = "Non-constant definition of constant '{name}' symbol ".format(name=name)
#             else:
#                 message = "Non-constant definition of constant '{name}' in '{scope}' (line: {line}, col: {col})".format(
#                     name=name, scope=loc.scope, line=loc.line, col=loc.column
#                 )
#         super().__init__(name, value, message, loc=loc)
#
#
class GTScriptDataTypeError(GTScriptSyntaxError):
    def __init__(self, name, data_type, message=None, *, loc=None):
        if message is None:
            if loc is None:
                message = "Invalid data type for '{name}' numeric symbol ".format(name=name)
            else:
                message = "Invalid data type for '{name}' numeric symbol in '{scope}' (line: {line}, col: {col})".format(
                    name=name, scope=loc.scope, line=loc.line, col=loc.column
                )
        super().__init__(message, loc=loc)
        self.name = name
        self.data_type = data_type


class GTScriptAssertionError(gt_definitions.GTSpecificationError):
    def __init__(self, source, *, loc=None):
        if loc:
            message = f"Assertion failed at line {loc.line}, col {loc.column}:\n{source}"
        else:
            message = f"Assertion failed.\n{source}"
        super().__init__(message)
        self.loc = loc


class AssertionChecker(ast.NodeTransformer):
    """Check assertions and remove from the AST for further parsing."""

    @classmethod
    def apply(cls, func_node: ast.FunctionDef, context: dict, source: str):
        checker = cls(context, source)
        checker(func_node)

    def __init__(self, context, source):
        self.context = context
        self.source = source

    def __call__(self, func_node: ast.FunctionDef):
        self.visit(func_node)

    def visit_Assert(self, assert_node: ast.Assert) -> None:
        if assert_node.test.func.id != "__INLINED":
            raise GTScriptSyntaxError("Run-time assertions are not supported.")
        eval_node = assert_node.test.args[0]

        condition_value = gt_utils.meta.ast_eval(eval_node, self.context, default=NOTHING)
        if condition_value is not NOTHING:
            if not condition_value:
                source_lines = textwrap.dedent(self.source).split("\n")
                loc = gt_ir.Location.from_ast_node(assert_node)
                raise GTScriptAssertionError(source_lines[loc.line - 1], loc=loc)
        else:
            raise GTScriptSyntaxError(
                "Evaluation of compile-time assertion condition failed at the preprocessing step."
            )

        return None


class AxisIntervalParser(ast.NodeVisitor):
    """Parse Python AST interval syntax in the form of a Slice.

    Corner cases: `ast.Ellipsis` refers to the entire interval, and
    if an `ast.Subscript` is passed, this parses its slice attribute.
    """

    @classmethod
    def apply(
        cls,
        node: Union[ast.Slice, ast.Ellipsis, ast.Subscript],
        axis_name: str,
        context: Optional[dict] = None,
        loc: Optional[gt_ir.Location] = None,
    ) -> gt_ir.AxisInterval:
        parser = cls(axis_name, context, loc)

        if isinstance(node, ast.Ellipsis):
            interval = gt_ir.AxisInterval.full_interval()
            interval.loc = loc
            return interval

        if isinstance(node, ast.Subscript):
            if isinstance(node.slice, ast.Index):
                slice_node = cls.single_index_slice(node.slice.value)
            else:
                slice_node = node.slice
        elif isinstance(node, ast.Slice):
            slice_node = node
        else:
            slice_node = cls.single_index_slice(node)

        LARGE_NUM = np.iinfo(np.int32).max

        if slice_node.lower is not None:
            start = parser.visit(slice_node.lower)
        else:
            start = gt_ir.AxisBound(level=gt_ir.LevelMarker.START, offset=-LARGE_NUM)

        if slice_node.upper is not None:
            end = parser.visit(slice_node.upper)
        else:
            end = gt_ir.AxisBound(level=gt_ir.LevelMarker.END, offset=LARGE_NUM)

        return gt_ir.AxisInterval(start=start, end=end, loc=loc)

    def __init__(
        self,
        axis_name: str,
        context: Optional[dict] = None,
        loc: Optional[gt_ir.Location] = None,
    ):
        self.axis_name = axis_name
        self.context = context or dict()
        self.loc = loc

        # initialize possible exceptions
        self.interval_error = ValueError(
            f"Invalid 'interval' specification at line {loc.line} (column {loc.column})"
        )

    @staticmethod
    def single_index_slice(node: ast.Expr):
        slice_node = ast.Slice(
            lower=node, upper=ast.BinOp(left=node, op=ast.Add(), right=ast.Constant(value=1))
        )
        ast.copy_location(slice_node, node)
        return slice_node

    def make_axis_bound(self, value: Union[int, gtscript._AxisOffset, str]) -> gt_ir.AxisBound:
        if isinstance(value, int):
            axis_bound = gt_ir.AxisBound(
                level=gt_ir.LevelMarker.START if value >= 0 else gt_ir.LevelMarker.END,
                offset=value,
                loc=self.loc,
            )
        elif isinstance(value, gtscript._AxisOffset):
            if value.axis != self.axis_name:
                raise self.interval_error
            level = gt_ir.LevelMarker.START if value.index >= 0 else gt_ir.LevelMarker.END
            offset = value.index + value.offset
            axis_bound = gt_ir.AxisBound(level=level, offset=offset, loc=self.loc)
        elif isinstance(value, str):
            axis_bound = gt_ir.AxisBound(level=gt_ir.VarRef(name=value), loc=self.loc)
        else:
            raise GTScriptSyntaxError(
                "Unexpected type found. Expected int, AxisOffset, or string (var ref).",
                loc=self.loc,
            )
        return axis_bound

    def visit_Name(self, node: ast.Name) -> gt_ir.AxisBound:
        value = self.context.get(node.id, None)
        if value is None:
            # Assume this is a variable reference (str)
            value = node.id
        return self.make_axis_bound(value)

    def visit_Constant(self, node: ast.Constant) -> gt_ir.AxisBound:
        if node.value is not None:
            return self.make_axis_bound(node.value)
        else:
            return gt_ir.AxisBound(level=gt_ir.LevelMarker.END, offset=0, loc=self.loc)

<<<<<<< HEAD
    def visit_NameConstant(self, node: ast.NameConstant) -> gt_ir.AxisBound:
        """Python < 3.8 uses ast.NameConstant for 'None'."""
        if node.value is not None:
            raise self.interval_error
        else:
            return gt_ir.AxisBound(level=gt_ir.LevelMarker.END, offset=0, loc=self.loc)

    def visit_Num(self, node: ast.Num) -> gt_ir.AxisBound:
        """Equivalent to visit_Constant. Required for Python < 3.8."""
        return gt_ir.AxisBound(
            level=gt_ir.LevelMarker.START if node.n >= 0 else gt_ir.LevelMarker.END,
            offset=node.n,
            loc=self.loc,
        )

=======
>>>>>>> c2de807d
    def visit_BinOp(self, node: ast.BinOp) -> gt_ir.AxisBound:
        left = self.visit(node.left)
        right = self.visit(node.right)

        if isinstance(node.op, ast.Add):
            op = lambda x, y: x + y
        elif isinstance(node.op, ast.Sub):
            op = lambda x, y: x - y
        elif isinstance(node.op, ast.Mult):
            if left.level != right.level or not isinstance(left.level, gt_ir.LevelMarker):
                raise self.interval_error
            op = lambda x, y: x * y
        else:
            raise self.interval_error

        if right.level == gt_ir.LevelMarker.END:
            level = gt_ir.LevelMarker.END
        else:
            level = left.level

        return gt_ir.AxisBound(level=level, offset=op(left.offset, right.offset), loc=self.loc)

    def visit_UnaryOp(self, node: ast.UnaryOp) -> gt_ir.AxisBound:
        axis_bound = self.visit(node.operand)
        if isinstance(node.op, ast.USub):
            new_level = (
                gt_ir.LevelMarker.END
                if axis_bound.level == gt_ir.LevelMarker.START
                else gt_ir.LevelMarker.START
            )
            return gt_ir.AxisBound(level=new_level, offset=-axis_bound.offset, loc=self.loc)
        else:
            raise self.interval_error

        return gt_ir.AxisBound(level=gt_ir.LevelMarker.END, offset=0, loc=self.loc)

    def visit_Subscript(self, node: ast.Subscript) -> gt_ir.AxisBound:
        if node.value.id != self.axis_name:
            raise self.interval_error

        if not isinstance(node.slice, ast.Index):
            raise self.interval_error

        return self.visit(node.slice.value)


parse_interval_node = AxisIntervalParser.apply


class ValueInliner(ast.NodeTransformer):
    @classmethod
    def apply(cls, func_node: ast.FunctionDef, context: dict):
        inliner = cls(context)
        inliner(func_node)

    def __init__(self, context):
        self.context = context
        self.prefix = ""

    def __call__(self, func_node: ast.FunctionDef):
        self.visit(func_node)

    def _replace_node(self, name_or_attr_node):
        new_node = name_or_attr_node
        qualified_name = gt_meta.get_qualified_name_from_node(name_or_attr_node)
        if qualified_name in self.context:
            value = self.context[qualified_name]
<<<<<<< HEAD
            if isinstance(value, bool):
                new_node = ast.NameConstant(value=value)
            elif isinstance(value, numbers.Number):
                new_node = ast.Num(n=value)
            elif isinstance(value, gtscript._AxisOffset):
=======
            if value is None or isinstance(value, (bool, numbers.Number, gtscript._AxisOffset)):
>>>>>>> c2de807d
                new_node = ast.Constant(value=value)
            elif hasattr(value, "_gtscript_"):
                pass
            else:
                assert False
        return new_node

    def visit_ImportFrom(self, node: ast.ImportFrom):
        return node

    def visit_Attribute(self, node: ast.Attribute):
        return self._replace_node(node)

    def visit_Name(self, node: ast.Name):
        return self._replace_node(node)

    def visit_FunctionDef(self, node: ast.FunctionDef):
        node.body = [self.visit(n) for n in node.body]
        return node


class ReturnReplacer(gt_utils.meta.ASTTransformPass):
    @classmethod
    def apply(cls, ast_object: ast.AST, target_node: ast.AST) -> None:
        """Ensure that there is only a single return statement (can still return a tuple)."""
        ret_count = sum(isinstance(node, ast.Return) for node in ast.walk(ast_object))
        if ret_count != 1:
            raise GTScriptSyntaxError("GTScript Functions should have a single return statement")
        cls().visit(ast_object, target_node=target_node)

    @staticmethod
    def _get_num_values(node: ast.AST) -> int:
        return len(node.elts) if isinstance(node, ast.Tuple) else 1

    def visit_Return(self, node: ast.Return, *, target_node: ast.AST) -> ast.Assign:
        rhs_length = self._get_num_values(node.value)
        lhs_length = self._get_num_values(target_node)

        if lhs_length == rhs_length:
            return ast.Assign(
                targets=[target_node],
                value=node.value,
                lineno=node.lineno,
                col_offset=node.col_offset,
            )
        else:
            raise GTScriptSyntaxError(
                "Number of returns values does not match arguments on left side"
            )


class CallInliner(ast.NodeTransformer):
    """Inlines calls to gtscript.function calls.

    Calls to NativeFunctions (intrinsic math functions) are kept in the IR and
    dealt with in the IRMaker.
    """

    @classmethod
    def apply(cls, func_node: ast.FunctionDef, context: dict):
        inliner = cls(context)
        inliner(func_node)
        return inliner.all_skip_names

    def __init__(self, context: dict):
        self.context = context
        self.current_block = None

        context_base_names = {qualified_name.split(".")[0] for qualified_name in self.context}
        self.all_skip_names = set(gtscript.builtins) | {"gt4py", "gtscript"} | context_base_names

    def __call__(self, func_node: ast.FunctionDef):
        self.visit(func_node)

    def visit(self, node, **kwargs):
        """Visit a node."""
        method = "visit_" + node.__class__.__name__
        visitor = getattr(self, method, self.generic_visit)
        return visitor(node, **kwargs)

    def _process_stmts(self, stmts):
        new_stmts = []
        outer_block = self.current_block
        self.current_block = new_stmts
        for s in stmts:
            if not isinstance(s, (ast.Import, ast.ImportFrom)):
                if self.visit(s):
                    new_stmts.append(s)
        self.current_block = outer_block

        return new_stmts

    def visit_FunctionDef(self, node: ast.FunctionDef):
        node.body = self._process_stmts(node.body)
        return node

    def visit_With(self, node: ast.With):
        node.body = self._process_stmts(node.body)
        return node

    def visit_If(self, node: ast.If):
        node.body = self._process_stmts(node.body)
        if node.orelse:
            node.orelse = self._process_stmts(node.orelse)
        return node

    def visit_Assert(self, node: ast.Assert):
        """Assertions are removed in the AssertionChecker later."""
        return node

    def visit_Assign(self, node: ast.Assign):
        if (
            isinstance(node.value, ast.Call)
            and gt_meta.get_qualified_name_from_node(node.value.func) not in gtscript.MATH_BUILTINS
        ):
            assert len(node.targets) == 1
            self.visit(node.value, target_node=node.targets[0])
            # This node can be now removed since the trivial assignment has been already done
            # in the Call visitor
            return None
        else:
            return self.generic_visit(node)

    def visit_Call(self, node: ast.Call, *, target_node=None):
        call_name = gt_meta.get_qualified_name_from_node(node.func)

        if call_name in gtscript.MATH_BUILTINS:
            # A math function -- visit arguments and return as-is.
            node.args = [self.visit(arg) for arg in node.args]
            return node
        elif any(
            isinstance(arg, ast.Call) and arg.func.id not in gtscript.MATH_BUILTINS
            for arg in node.args
        ):
            raise GTScriptSyntaxError(
                "Function calls are not supported in arguments to function calls",
                loc=gt_ir.Location.from_ast_node(node),
            )
        elif call_name not in self.context or not hasattr(self.context[call_name], "_gtscript_"):
            raise GTScriptSyntaxError("Unknown call", loc=gt_ir.Location.from_ast_node(node))

        # Recursively inline any possible nested subroutine call
        call_info = self.context[call_name]._gtscript_
        call_ast = copy.deepcopy(call_info["ast"])
        CallInliner.apply(call_ast, call_info["local_context"])

        # Extract call arguments
        call_signature = call_info["api_signature"]
        arg_infos = {arg.name: arg.default for arg in call_signature}
        try:
            assert len(node.args) <= len(call_signature)
            call_args = {}
            for i, arg_value in enumerate(node.args):
                assert not call_signature[i].is_keyword
                call_args[call_signature[i].name] = arg_value
            for kwarg in node.keywords:
                assert kwarg.arg in arg_infos
                call_args[kwarg.arg] = kwarg.value

            # Add default values for missing args when possible
            for name in arg_infos:
                if name not in call_args:
                    assert arg_infos[name] != gt_ir.Empty
                    call_args[name] = ast.Constant(value=arg_infos[name])
        except Exception:
            raise GTScriptSyntaxError(
                message="Invalid call signature", loc=gt_ir.Location.from_ast_node(node)
            )

        # Rename local names in subroutine to avoid conflicts with caller context names
        try:
            assign_targets = gt_meta.collect_assign_targets(call_ast, allow_multiple_targets=False)
        except RuntimeError as e:
            raise GTScriptSyntaxError(
                message="Assignment to more than one target is not supported."
            ) from e

        assigned_symbols = set()
        for target in assign_targets:
            if not isinstance(target, ast.Name):
                raise GTScriptSyntaxError(message="Unsupported assignment target.", loc=target)

            assigned_symbols.add(target.id)

        name_mapping = {
            name: value.id
            for name, value in call_args.items()
            if isinstance(value, ast.Name) and name not in assigned_symbols
        }

        call_id = gt_utils.shashed_id(call_name)[:3]
        call_id_suffix = f"{call_id}_{node.lineno}_{node.col_offset}"
        template_fmt = "{name}__" + call_id_suffix

        gt_meta.map_symbol_names(
            call_ast, name_mapping, template_fmt=template_fmt, skip_names=self.all_skip_names
        )

        # Replace returns by assignments in subroutine
        if target_node is None:
            target_node = ast.Name(
                ctx=ast.Store(),
                lineno=node.lineno,
                col_offset=node.col_offset,
                id=template_fmt.format(name="RETURN_VALUE"),
            )

        assert isinstance(target_node, (ast.Name, ast.Tuple)) and isinstance(
            target_node.ctx, ast.Store
        )

        ReturnReplacer.apply(call_ast, target_node)

        # Add subroutine sources prepending the required arg assignments
        inlined_stmts = []
        for arg_name, arg_value in call_args.items():
            if arg_name not in name_mapping:
                inlined_stmts.append(
                    ast.Assign(
                        lineno=node.lineno,
                        col_offset=node.col_offset,
                        targets=[
                            ast.Name(
                                ctx=ast.Store(),
                                lineno=node.lineno,
                                col_offset=node.col_offset,
                                id=template_fmt.format(name=arg_name),
                            )
                        ],
                        value=arg_value,
                    )
                )

        # Add inlined statements to the current block and return name node with the result
        inlined_stmts.extend(call_ast.body)
        self.current_block.extend(inlined_stmts)
        if isinstance(target_node, ast.Name):
            result_node = ast.Name(
                ctx=ast.Load(),
                lineno=target_node.lineno,
                col_offset=target_node.col_offset,
                id=target_node.id,
            )
        else:
            result_node = ast.Tuple(
                ctx=ast.Load(),
                lineno=target_node.lineno,
                col_offset=target_node.col_offset,
                elts=target_node.elts,
            )

        return result_node

    def visit_Expr(self, node: ast.Expr):
        """ignore pure string statements in callee"""
        if not isinstance(node.value, ast.Str):
            return super().visit(node)


class CompiledIfInliner(ast.NodeTransformer):
    @classmethod
    def apply(cls, ast_object, context):
        preprocessor = cls(context)
        preprocessor(ast_object)

    def __init__(self, context):
        self.context = context

    def __call__(self, ast_object):
        self.visit(ast_object)

    def visit_If(self, node: ast.If):
        # Compile-time evaluation of "if" conditions
        node = self.generic_visit(node)
        if (
            isinstance(node.test, ast.Call)
            and isinstance(node.test.func, ast.Name)
            and node.test.func.id == "__INLINED"
            and len(node.test.args) == 1
        ):
            eval_node = node.test.args[0]
            condition_value = gt_utils.meta.ast_eval(eval_node, self.context, default=NOTHING)
            if condition_value is not NOTHING:
                node = node.body if condition_value else node.orelse
            else:
                raise GTScriptSyntaxError(
                    "Evaluation of compile-time 'IF' condition failed at the preprocessing step"
                )

        return node if node else None


#
# class Cleaner(gt_ir.IRNodeVisitor):
#     @classmethod
#     def apply(cls, ast_object):
#         cleaner = cls()
#         cleaner(ast_object)
#
#     def __init__(self):
#         self.defines = {}
#         self.writes = {}
#         self.reads = {}
#         self.aliases = {}
#
#     def __call__(self, ast_object):
#         self.visit(ast_object)
#
#     def visit_FieldRef(self, node: gt_ir.FieldRef):
#         assert node.name in self.defines
#         self.reads[node.name] = self.reads.get(node.name, 0) + 1
#
#     def visit_FieldDecl(self, node: gt_ir.FieldDecl):
#         assert node.is_api is False
#         self.defines[node.name] = "temp"
#
#     def visit_Assign(self, node: gt_ir.Assign):
#         if isinstance(node.target, gt_ir.FieldRef):
#             for alias in self.aliases.get(node.target.name, set()):
#                 self.aliases[alias] -= {node.target.name}
#                 self.aliases[node.target.name] = set()
#
#             if isinstance(node.value, gt_ir.FieldRef):
#                 if node.target.name not in itertools.chain(self.writes.keys(), self.reads.keys()):
#                     aliases = set(self.aliases.setdefault(node.value.name, set()))
#                     self.aliases.setdefault(node.target.name, set())
#                     self.aliases[node.target.name] |= aliases | {node.value.name}
#                     for alias in self.aliases[node.target.name]:
#                         self.aliases[alias] |= {node.target.name}
#
#         self.visit(node.value)
#         self.writes[node.target.name] = self.reads.get(node.target.name, 0) + 1
#
#     def visit_StencilDefinition(self, node: gt_ir.StencilDefinition):
#         for decl in node.api_fields:
#             self.defines[decl.name] = "api"
#         for computation in node.computations:
#             self.visit(computation)
#
#         for a in ["defines", "reads", "writes"]:
#             print(f"{a}: ", getattr(self, a))
#


class IRMaker(ast.NodeVisitor):
    def __init__(
        self,
        fields: dict,
        parameters: dict,
        local_symbols: dict,
        *,
        domain: gt_ir.Domain,
        extra_temp_decls: dict,
    ):
        fields = fields or {}
        parameters = parameters or {}
        assert all(isinstance(name, str) for name in parameters.keys())
        local_symbols = local_symbols or {}
        assert all(isinstance(name, str) for name in local_symbols.keys()) and all(
            isinstance(value, (type, np.dtype)) for value in local_symbols.values()
        )

        self.fields = fields
        self.parameters = parameters
        self.local_symbols = local_symbols
        self.domain = domain or gt_ir.Domain.LatLonGrid()
        self.extra_temp_decls = extra_temp_decls or {}
        self.iteration_order = None
        self.if_decls_stack = []
        gt_ir.NativeFunction.PYTHON_SYMBOL_TO_IR_OP = {
            "abs": gt_ir.NativeFunction.ABS,
            "min": gt_ir.NativeFunction.MIN,
            "max": gt_ir.NativeFunction.MAX,
            "mod": gt_ir.NativeFunction.MOD,
            "sin": gt_ir.NativeFunction.SIN,
            "cos": gt_ir.NativeFunction.COS,
            "tan": gt_ir.NativeFunction.TAN,
            "asin": gt_ir.NativeFunction.ARCSIN,
            "acos": gt_ir.NativeFunction.ARCCOS,
            "atan": gt_ir.NativeFunction.ARCTAN,
            "sqrt": gt_ir.NativeFunction.SQRT,
            "exp": gt_ir.NativeFunction.EXP,
            "log": gt_ir.NativeFunction.LOG,
            "isfinite": gt_ir.NativeFunction.ISFINITE,
            "isinf": gt_ir.NativeFunction.ISINF,
            "isnan": gt_ir.NativeFunction.ISNAN,
            "floor": gt_ir.NativeFunction.FLOOR,
            "ceil": gt_ir.NativeFunction.CEIL,
            "trunc": gt_ir.NativeFunction.TRUNC,
        }

    def __call__(self, ast_root: ast.AST):
        assert (
            isinstance(ast_root, ast.Module)
            and "body" in ast_root._fields
            and len(ast_root.body) == 1
            and isinstance(ast_root.body[0], ast.FunctionDef)
        )
        func_ast = ast_root.body[0]
        computations = self.visit(func_ast)

        return computations

    # Helpers functions
    def _is_field(self, name: str):
        return name in self.fields

    def _is_parameter(self, name: str):
        return name in self.parameters

    def _is_local_symbol(self, name: str):
        return name in self.local_symbols

    def _is_known(self, name: str):
        return self._is_field(name) or self._is_parameter(name) or self._is_local_symbol(name)

    def _are_blocks_sorted(self, compute_blocks: List[gt_ir.ComputationBlock]):
        def sort_blocks_key(comp_block):
            start = comp_block.interval.start
            assert isinstance(start.level, gt_ir.LevelMarker)
            key = 0 if start.level == gt_ir.LevelMarker.START else 100000
            key += start.offset
            return key

        if len(compute_blocks) < 1:
            return True

        # validate invariant
        assert all(
            comp_block.iteration_order == compute_blocks[0].iteration_order
            for comp_block in compute_blocks
        )

        # extract iteration order
        iteration_order = compute_blocks[0].iteration_order

        # sort blocks
        compute_blocks_sorted = sorted(
            compute_blocks,
            key=sort_blocks_key,
            reverse=iteration_order == gt_ir.IterationOrder.BACKWARD,
        )

        # if sorting didn't change anything it was already sorted
        return compute_blocks == compute_blocks_sorted

    def _extract_regions(self, call_node: ast.Call) -> List[List[gt_ir.AxisInterval]]:
        if any(not isinstance(arg, ast.Subscript) for arg in call_node.args):
            raise GTScriptSyntaxError("parallel call accepts a sequence of regions")

        parallel_intervals = []
        for node in call_node.args:
            if isinstance(node.slice, ast.ExtSlice):
                slices = node.slice.dims
            elif isinstance(node.slice, ast.Tuple):
                slices = node.slice.elts
            elif isinstance(node.slice, ast.Index):
                slices = node.slice.value.elts
            elif isinstance(node.slice, ast.Slice):
                raise NotImplementedError("Subscript must contain a tuple of Slice or Index.")
            else:
                raise SyntaxError("Unhandled case. Please report this as a bug.")

            axes_slices = tuple(
                axis_slice.value if isinstance(axis_slice, ast.Index) else axis_slice
                for axis_slice in slices
            )

            axis_names = [axis.name for axis in self.domain.parallel_axes]
            parallel_intervals.append(
                [
                    parse_interval_node(axis, name, loc=gt_ir.Location.from_ast_node(call_node))
                    for axis, name in zip(axes_slices, axis_names)
                ]
            )
        return parallel_intervals

    def _visit_iteration_order_node(self, node: ast.withitem, loc: gt_ir.Location):
        syntax_error = GTScriptSyntaxError(
            f"Invalid 'computation' specification at line {loc.line} (column {loc.column})",
            loc=loc,
        )
        comp_node = node.context_expr
        if len(comp_node.args) + len(comp_node.keywords) != 1 or any(
            keyword.arg not in ["order"] for keyword in comp_node.keywords
        ):
            raise syntax_error

        if comp_node.args:
            iteration_order_node = comp_node.args[0]
        else:
            iteration_order_node = comp_node.keywords[0].value
        if (
            not isinstance(iteration_order_node, ast.Name)
            or iteration_order_node.id not in gt_ir.IterationOrder.__members__
        ):
            raise syntax_error

        self.iteration_order = gt_ir.IterationOrder[iteration_order_node.id]

        return self.iteration_order

    def _visit_interval_node(self, node: ast.withitem, loc: gt_ir.Location):
        range_error = GTScriptSyntaxError(
            f"Invalid interval range specification at line {loc.line} (column {loc.column})",
            loc=loc,
        )

        if node.context_expr.args:
            args = node.context_expr.args
        else:
            args = [keyword.value for keyword in node.context_expr.keywords]
            if len(args) != 2:
                raise range_error

        if len(args) == 2:
            if any(isinstance(arg, ast.Subscript) for arg in args):
                raise GTScriptSyntaxError(
                    "Two-argument syntax should not use AxisOffsets or AxisIntervals"
                )
            interval_node = ast.Slice(lower=args[0], upper=args[1])
            ast.copy_location(interval_node, node)
        else:
            interval_node = args[0]

        seq_name = gt_ir.Domain.LatLonGrid().sequential_axis.name
        interval = parse_interval_node(interval_node, seq_name, loc=loc)

        if (
            interval.start.level == gt_ir.LevelMarker.END
            and interval.end.level == gt_ir.LevelMarker.START
        ) or (
            interval.start.level == interval.end.level
            and interval.end.offset <= interval.start.offset
        ):
            raise range_error

        return interval

    def _visit_computation_node(self, node: ast.With) -> List[gt_ir.ComputationBlock]:
        loc = gt_ir.Location.from_ast_node(node)
        syntax_error = GTScriptSyntaxError(
            f"Invalid 'computation' specification at line {loc.line} (column {loc.column})",
            loc=loc,
        )

        # Parse computation specification, i.e. `withItems` nodes
        iteration_order = None
        interval = None
        parallel_intervals = [None]

        try:
            for item in node.items:
                if (
                    isinstance(item.context_expr, ast.Call)
                    and item.context_expr.func.id == "computation"
                ):
                    assert iteration_order is None  # only one spec allowed
                    iteration_order = self._visit_iteration_order_node(item, loc)
                elif (
                    isinstance(item.context_expr, ast.Call)
                    and item.context_expr.func.id == "interval"
                ):
                    assert interval is None  # only one spec allowed
                    interval = self._visit_interval_node(item, loc)
                elif (
                    isinstance(item.context_expr, ast.Call)
                    and item.context_expr.func.id == "horizontal"
                ):
                    assert parallel_intervals == [None]
                    parallel_intervals = self._extract_regions(item.context_expr)
                else:
                    raise syntax_error
        except AssertionError as e:
            raise syntax_error from e

        if iteration_order is None or interval is None:
            raise syntax_error

        #  Parse `With` body into computation blocks
        stmts = []
        for stmt in node.body:
            stmts.extend(gt_utils.listify(self.visit(stmt)))

        return [
            gt_ir.ComputationBlock(
                interval=interval,
                iteration_order=iteration_order,
                parallel_interval=parallel_interval,
                body=gt_ir.BlockStmt(stmts=stmts),
            )
            for parallel_interval in parallel_intervals
        ]

    # Visitor methods
    # -- Special nodes --
    def visit_Raise(self):
        return gt_ir.InvalidBranch()

    # -- Literal nodes --
    def visit_Constant(
        self, node: ast.Constant
    ) -> Union[gt_ir.ScalarLiteral, gt_ir.BuiltinLiteral, gt_ir.Cast]:
        value = node.value
        if value is None:
            return gt_ir.BuiltinLiteral(value=gt_ir.Builtin.from_value(value))
        elif isinstance(value, bool):
            return gt_ir.Cast(
                data_type=gt_ir.DataType.BOOL,
                expr=gt_ir.BuiltinLiteral(value=gt_ir.Builtin.from_value(value)),
            )
        elif isinstance(value, numbers.Number):
            data_type = gt_ir.DataType.from_dtype(np.dtype(type(value)))
            return gt_ir.ScalarLiteral(value=value, data_type=data_type)
        else:
            raise GTScriptSyntaxError(
                f"Unknown constant value found: {value}. Expected boolean or number.",
                loc=gt_ir.Location.from_ast_node(node),
            )

    def visit_Tuple(self, node: ast.Tuple) -> tuple:
        value = tuple(self.visit(elem) for elem in node.elts)
        return value

    # -- Symbol nodes --
    def visit_Attribute(self, node: ast.Attribute):
        qualified_name = gt_meta.get_qualified_name_from_node(node)
        return self.visit(ast.Name(id=qualified_name, ctx=node.ctx))

    def visit_Name(self, node: ast.Name) -> gt_ir.Ref:
        symbol = node.id
        if self._is_field(symbol):
            result = gt_ir.FieldRef.at_center(
                symbol, self.fields[symbol].axes, loc=gt_ir.Location.from_ast_node(node)
            )
        elif self._is_parameter(symbol):
            result = gt_ir.VarRef(name=symbol)
        elif self._is_local_symbol(symbol):
            assert False  # result = gt_ir.VarRef(name=symbol)
        else:
            assert False, "Missing '{}' symbol definition".format(symbol)

        return result

    def visit_Index(self, node: ast.Index):
        index = self.visit(node.value)
        return index

    def visit_Subscript(self, node: ast.Subscript):
        assert isinstance(node.ctx, (ast.Load, ast.Store))

        # Python 3.9 skips wrapping the ast.Tuple in an ast.Index
        tuple_or_constant = node.slice.value if isinstance(node.slice, ast.Index) else node.slice
        constant_nodes = gt_utils.listify(
            tuple_or_constant.elts
            if isinstance(tuple_or_constant, ast.Tuple)
            else tuple_or_constant
        )

        index = [ast.literal_eval(cn) for cn in constant_nodes]
        result = self.visit(node.value)
        if isinstance(result, gt_ir.VarRef):
            result.index = index[0]
        else:
            field_axes = self.fields[result.name].axes
            if len(field_axes) != len(index):
                axes_str = "(" + ", ".join(field_axes) + ")"
                raise GTScriptSyntaxError(
                    f"Incorrect offset specification detected. Found {index}, "
                    f"but the field has dimensions {axes_str}"
                )
            result.offset = {axis: value for axis, value in zip(field_axes, index)}

        return result

    # -- Expressions nodes --
    def visit_UnaryOp(self, node: ast.UnaryOp):
        op = self.visit(node.op)
        arg = self.visit(node.operand)
        if isinstance(arg, numbers.Number):
            result = eval("{op}{arg}".format(op=op.python_symbol, arg=arg))
        else:
            result = gt_ir.UnaryOpExpr(op=op, arg=arg)

        return result

    def visit_UAdd(self, node: ast.UAdd) -> gt_ir.UnaryOperator:
        return gt_ir.UnaryOperator.POS

    def visit_USub(self, node: ast.USub) -> gt_ir.UnaryOperator:
        return gt_ir.UnaryOperator.NEG

    def visit_Not(self, node: ast.Not) -> gt_ir.UnaryOperator:
        return gt_ir.UnaryOperator.NOT

    def visit_BinOp(self, node: ast.BinOp) -> gt_ir.BinOpExpr:
        op = self.visit(node.op)
        rhs = self.visit(node.right)
        lhs = self.visit(node.left)
        result = gt_ir.BinOpExpr(op=op, lhs=lhs, rhs=rhs)

        return result

    def visit_Add(self, node: ast.Add) -> gt_ir.BinaryOperator:
        return gt_ir.BinaryOperator.ADD

    def visit_Sub(self, node: ast.Sub) -> gt_ir.BinaryOperator:
        return gt_ir.BinaryOperator.SUB

    def visit_Mult(self, node: ast.Mult) -> gt_ir.BinaryOperator:
        return gt_ir.BinaryOperator.MUL

    def visit_Div(self, node: ast.Div) -> gt_ir.BinaryOperator:
        return gt_ir.BinaryOperator.DIV

    def visit_Pow(self, node: ast.Pow) -> gt_ir.BinaryOperator:
        return gt_ir.BinaryOperator.POW

    def visit_And(self, node: ast.And) -> gt_ir.BinaryOperator:
        return gt_ir.BinaryOperator.AND

    def visit_Or(self, node: ast.And) -> gt_ir.BinaryOperator:
        return gt_ir.BinaryOperator.OR

    def visit_Eq(self, node: ast.Eq) -> gt_ir.BinaryOperator:
        return gt_ir.BinaryOperator.EQ

    def visit_NotEq(self, node: ast.NotEq) -> gt_ir.BinaryOperator:
        return gt_ir.BinaryOperator.NE

    def visit_Lt(self, node: ast.Lt) -> gt_ir.BinaryOperator:
        return gt_ir.BinaryOperator.LT

    def visit_LtE(self, node: ast.LtE) -> gt_ir.BinaryOperator:
        return gt_ir.BinaryOperator.LE

    def visit_Gt(self, node: ast.Gt) -> gt_ir.BinaryOperator:
        return gt_ir.BinaryOperator.GT

    def visit_GtE(self, node: ast.GtE) -> gt_ir.BinaryOperator:
        return gt_ir.BinaryOperator.GE

    def visit_BoolOp(self, node: ast.BoolOp) -> gt_ir.BinOpExpr:
        op = self.visit(node.op)
        rhs = self.visit(node.values[-1])
        for value in reversed(node.values[:-1]):
            lhs = self.visit(value)
            rhs = gt_ir.BinOpExpr(op=op, lhs=lhs, rhs=rhs)
            res = rhs

        return res

    def visit_Compare(self, node: ast.Compare) -> gt_ir.BinOpExpr:
        lhs = self.visit(node.left)
        args = [lhs]

        assert len(node.comparators) >= 1
        op = self.visit(node.ops[-1])
        rhs = self.visit(node.comparators[-1])
        args.append(rhs)

        for i in range(len(node.comparators) - 2, -1, -1):
            lhs = self.visit(node.values[i])
            rhs = gt_ir.BinOpExpr(op=op, lhs=lhs, rhs=rhs)
            op = self.visit(node.ops[i])
            args.append(lhs)

        result = gt_ir.BinOpExpr(op=op, lhs=lhs, rhs=rhs)

        return result

    def visit_IfExp(self, node: ast.IfExp) -> gt_ir.TernaryOpExpr:
        result = gt_ir.TernaryOpExpr(
            condition=self.visit(node.test),
            then_expr=self.visit(node.body),
            else_expr=self.visit(node.orelse),
        )

        return result

    def visit_If(self, node: ast.If) -> list:
        self.if_decls_stack.append([])

        main_stmts = []
        for stmt in node.body:
            main_stmts.extend(gt_utils.listify(self.visit(stmt)))
        assert all(isinstance(item, gt_ir.Statement) for item in main_stmts)

        else_stmts = []
        if node.orelse:
            for stmt in node.orelse:
                else_stmts.extend(gt_utils.listify(self.visit(stmt)))
            assert all(isinstance(item, gt_ir.Statement) for item in else_stmts)

        result = []
        if len(self.if_decls_stack) == 1:
            result.extend(self.if_decls_stack.pop())
        elif len(self.if_decls_stack) > 1:
            self.if_decls_stack[-2].extend(self.if_decls_stack[-1])
            self.if_decls_stack.pop()

        result.append(
            gt_ir.If(
                condition=self.visit(node.test),
                main_body=gt_ir.BlockStmt(stmts=main_stmts),
                else_body=gt_ir.BlockStmt(stmts=else_stmts) if else_stmts else None,
            )
        )

        return result

    def visit_Call(self, node: ast.Call):
        native_fcn = gt_ir.NativeFunction.PYTHON_SYMBOL_TO_IR_OP[node.func.id]

        args = [self.visit(arg) for arg in node.args]
        if len(args) != native_fcn.arity:
            raise GTScriptSyntaxError(
                "Invalid native function call", loc=gt_ir.Location.from_ast_node(node)
            )

        return gt_ir.NativeFuncCall(
            func=native_fcn,
            args=args,
            data_type=gt_ir.DataType.AUTO,
            loc=gt_ir.Location.from_ast_node(node),
        )

    # -- Statement nodes --
    def visit_Assign(self, node: ast.Assign) -> list:
        result = []

        # assert len(node.targets) == 1
        # Create decls for temporary fields
        target = []
        if len(node.targets) > 1:
            raise GTScriptSyntaxError(
                message="Assignment to multiple variables (e.g. var1 = var2 = value) not supported.",
                loc=gt_ir.Location.from_ast_node(node),
            )

        for t in node.targets[0].elts if isinstance(node.targets[0], ast.Tuple) else node.targets:
            if isinstance(t, ast.Subscript):
                if isinstance(t.slice, ast.Index) and (
                    isinstance(t.slice.value, ast.Ellipsis)
                    or (
                        isinstance(t.slice.value, ast.Tuple)
                        and all(v.n == 0 for v in t.slice.value.elts)
                    )
                    or (isinstance(t.slice.value, ast.Constant) and t.slice.value.value == 0)
                ):
                    if t.value.id not in {
                        name for name, field in self.fields.items() if field.is_api
                    }:

                        raise GTScriptSyntaxError(
                            message="No subscript allowed in assignment to temporaries",
                            loc=gt_ir.Location.from_ast_node(t),
                        )
                    t = t.value

                else:
                    raise GTScriptSyntaxError(
                        message="Assignment to non-zero offsets is not supported.",
                        loc=gt_ir.Location.from_ast_node(t),
                    )
            elif isinstance(t, ast.Name):
                if not self._is_known(t.id):
                    field_decl = gt_ir.FieldDecl(
                        name=t.id,
                        data_type=gt_ir.DataType.AUTO,
                        axes=gt_ir.Domain.LatLonGrid().axes_names,
                        # layout_id=t.id,
                        is_api=False,
                    )
                    if len(self.if_decls_stack):
                        self.if_decls_stack[-1].append(field_decl)
                    else:
                        result.append(field_decl)
                    self.fields[field_decl.name] = field_decl
            else:
                raise GTScriptSyntaxError(message="Invalid target in assignment.", loc=target)

            axes = self.fields[t.id].axes
            par_axes_names = [axis.name for axis in gt_ir.Domain.LatLonGrid().parallel_axes]
            if self.iteration_order == gt_ir.IterationOrder.PARALLEL:
                par_axes_names.append(gt_ir.Domain.LatLonGrid().sequential_axis.name)
            if set(par_axes_names) - set(axes):
                raise GTScriptSyntaxError(
                    message=f"Cannot assign to a field unless all parallel axes are present: '{par_axes_names}'.",
                    loc=gt_ir.Location.from_ast_node(t),
                )

            target.append(self.visit(t))

        value = gt_utils.listify(self.visit(node.value))

        assert len(target) == len(value)
        for left, right in zip(target, value):
            result.append(gt_ir.Assign(target=left, value=right))

        return result

    def visit_AugAssign(self, node: ast.AugAssign):
        """Implement left <op>= right in terms of left = left <op> right."""
        binary_operation = ast.BinOp(left=node.target, op=node.op, right=node.value)
        assignment = ast.Assign(targets=[node.target], value=binary_operation)
        ast.copy_location(binary_operation, node)
        ast.copy_location(assignment, node)
        return self.visit_Assign(assignment)

    def _unroll_computations(self, node: ast.With):
        def recurse_unroll(node, index, items):
            if isinstance(node.body[index], ast.With):
                unrolled_blocks = (
                    recurse_unroll(node.body[index], 0, items + node.body[index].items)
                    if len(node.body[index].body) > 0
                    else []
                )
                processed_stmts = 1
            else:
                new_body = list(
                    itertools.takewhile(
                        lambda stmt: not isinstance(stmt, ast.With), node.body[index:]
                    )
                )
                unrolled_blocks = [
                    ast.copy_location(ast.With(items=items, body=new_body), node.body[index])
                ]

                processed_stmts = len(new_body)

            if index + processed_stmts < len(node.body):
                unrolled_blocks.extend(recurse_unroll(node, index + processed_stmts, items))

            return unrolled_blocks

        return recurse_unroll(node, 0, node.items) if len(node.body) > 0 else []

    def visit_With(self, node: ast.With):
        loc = gt_ir.Location.from_ast_node(node)
        syntax_error = GTScriptSyntaxError(
            f"Invalid 'with' statement at line {loc.line} (column {loc.column})", loc=loc
        )

        # If we find nested `with` blocks flatten them, i.e. transform
        #  with computation(PARALLEL):
        #   with interval(...):
        #     ...
        # into
        #  with computation(PARALLEL), interval(...):
        #    ...
        # otherwise just parse the node

        # Ensure top level `with` specifies the iteration order
        if not any(
            with_item.context_expr.func.id == "computation"
            for with_item in node.items
            if isinstance(with_item.context_expr, ast.Call)
        ):
            raise syntax_error

        # Parse nested `with` blocks
        compute_blocks = []
        for with_node in self._unroll_computations(node):
            compute_blocks.extend(self._visit_computation_node(with_node))

        # Validate block specification order
        #  the nested computation blocks must be specified in their order of execution. The order of execution is
        #  such that the lowest (highest) interval is processed first if the iteration order is forward (backward).
        if not self._are_blocks_sorted(compute_blocks):
            raise GTScriptSyntaxError(
                f"Invalid 'with' statement at line {loc.line} (column {loc.column}). Intervals must be specified in order of execution."
            )

        return compute_blocks

    def visit_FunctionDef(self, node: ast.FunctionDef) -> list:
        blocks = []
        docstring = ast.get_docstring(node)
        for stmt in node.body:
            blocks.extend(self.visit(stmt))

        if not all(isinstance(item, gt_ir.ComputationBlock) for item in blocks):
            raise GTScriptSyntaxError(
                "Invalid stencil definition", loc=gt_ir.Location.from_ast_node(node)
            )

        return blocks


class CollectLocalSymbolsAstVisitor(ast.NodeVisitor):
    def __call__(self, node: ast.FunctionDef):
        self.local_symbols = set()
        self.visit(node)
        result = self.local_symbols
        del self.local_symbols
        return result

    def visit_Assign(self, node: ast.Assign):
        for target in node.targets:
            targets = target.elts if isinstance(target, ast.Tuple) else [target]
            for t in targets:
                if isinstance(t, ast.Name):
                    self.local_symbols.add(t.id)
                elif isinstance(t, ast.Subscript) and isinstance(t.value, ast.Name):
                    self.local_symbols.add(t.value.id)
                else:
                    raise GTScriptSyntaxError(
                        message="invalid target in assign", loc=gt_ir.Location.from_ast_node(node)
                    )


class GTScriptParser(ast.NodeVisitor):

    CONST_VALUE_TYPES = (
        *gtscript._VALID_DATA_TYPES,
        types.FunctionType,
        type(None),
        gtscript._AxisOffset,
    )

    def __init__(self, definition, *, options, externals=None):
        assert isinstance(definition, types.FunctionType)
        self.definition = definition
        self.filename = inspect.getfile(definition)
        self.source, decorators_source = gt_meta.split_def_decorators(self.definition)
        self.ast_root = ast.parse(self.source)
        self.options = options
        self.build_info = options.build_info
        self.main_name = options.qualified_name
        self.definition_ir = None
        self.external_context = externals or {}
        self.resolved_externals = {}
        self.block = None

    def __str__(self):
        result = "<GT4Py.GTScriptParser> {\n"
        result += "\n".join("\t{}: {}".format(name, getattr(self, name)) for name in vars(self))
        result += "\n}"
        return result

    @staticmethod
    def annotate_definition(definition):
        api_signature = []
        api_annotations = []

        qualified_name = "{}.{}".format(definition.__module__, definition.__name__)
        sig = inspect.signature(definition)
        for param in sig.parameters.values():
            if param.kind == inspect.Parameter.VAR_POSITIONAL:
                raise GTScriptDefinitionError(
                    name=qualified_name,
                    value=definition,
                    message="'*args' tuple parameter is not supported in GTScript definitions",
                )
            elif param.kind == inspect.Parameter.VAR_KEYWORD:
                raise GTScriptDefinitionError(
                    name=qualified_name,
                    value=definition,
                    message="'*kwargs' dict parameter is not supported in GTScript definitions",
                )
            else:
                is_keyword = param.kind == inspect.Parameter.KEYWORD_ONLY

                default = gt_ir.Empty
                if param.default != inspect.Parameter.empty:
                    if not isinstance(param.default, GTScriptParser.CONST_VALUE_TYPES):
                        raise GTScriptValueError(
                            name=param.name,
                            value=param.default,
                            message=f"Invalid default value for argument '{param.name}': {param.default}",
                        )
                    default = param.default

                if isinstance(param.annotation, (str, gtscript._FieldDescriptor)):
                    dtype_annotation = param.annotation
                elif (
                    isinstance(param.annotation, type)
                    and param.annotation in gtscript._VALID_DATA_TYPES
                ):
                    dtype_annotation = np.dtype(param.annotation)
                elif param.annotation is inspect.Signature.empty:
                    dtype_annotation = None
                else:
                    raise GTScriptValueError(
                        name=param.name,
                        value=param.annotation,
                        message=f"Invalid annotated dtype value for argument '{param.name}': {param.annotation}",
                    )

                api_signature.append(
                    gt_ir.ArgumentInfo(name=param.name, is_keyword=is_keyword, default=default)
                )

                api_annotations.append(dtype_annotation)

        nonlocal_symbols, imported_symbols = GTScriptParser.collect_external_symbols(definition)
        canonical_ast = gt_meta.ast_dump(definition)

        definition._gtscript_ = dict(
            qualified_name=qualified_name,
            api_signature=api_signature,
            api_annotations=api_annotations,
            canonical_ast=canonical_ast,
            nonlocals=nonlocal_symbols,
            imported=imported_symbols,
        )

        return definition

    @staticmethod
    def collect_external_symbols(definition):
        bare_imports, from_imports, relative_imports = gt_meta.collect_imported_symbols(definition)
        wrong_imports = list(bare_imports.keys()) + list(relative_imports.keys())
        imported_names = set()
        for key, value in from_imports.items():
            if key != value:
                # Aliasing imported names is not allowed
                wrong_imports.append(key)
            else:
                for prefix in [
                    "__externals__.",
                    "gt4py.__externals__.",
                    "__gtscript__.",
                    "gt4py.__gtscript__.",
                ]:
                    if key.startswith(prefix):
                        if "__externals__" in key:
                            imported_names.add(value.replace(prefix, "", 1))
                        break
                else:
                    wrong_imports.append(key)

        if wrong_imports:
            raise GTScriptSyntaxError("Invalid 'import' statements ({})".format(wrong_imports))

        imported_symbols = {name: {} for name in imported_names}

        context, unbound = gt_meta.get_closure(
            definition, included_nonlocals=True, include_builtins=False
        )

        gtscript_ast = ast.parse(gt_meta.get_ast(definition)).body[0]
        local_symbol_collector = CollectLocalSymbolsAstVisitor()
        local_symbols = local_symbol_collector(gtscript_ast)

        nonlocal_symbols = {}

        name_nodes = gt_meta.collect_names(definition)
        for collected_name in name_nodes.keys():
            if collected_name not in gtscript.builtins:
                root_name = collected_name.split(".")[0]
                if root_name in imported_symbols:
                    imported_symbols[root_name].setdefault(
                        collected_name, name_nodes[collected_name]
                    )
                elif root_name in context:
                    nonlocal_symbols[collected_name] = GTScriptParser.eval_external(
                        collected_name,
                        context,
                        gt_ir.Location.from_ast_node(name_nodes[collected_name][0]),
                    )
                elif root_name not in local_symbols and root_name in unbound:
                    raise GTScriptSymbolError(
                        name=collected_name,
                        loc=gt_ir.Location.from_ast_node(name_nodes[collected_name][0]),
                    )

        return nonlocal_symbols, imported_symbols

    @staticmethod
    def eval_external(name: str, context: dict, loc=None):
        try:
            value = eval(name, context)
            if isinstance(value, types.FunctionType) and not hasattr(value, "_gtscript_"):
                GTScriptParser.annotate_definition(value)

            assert (
                value is None
                or isinstance(value, GTScriptParser.CONST_VALUE_TYPES)
                or hasattr(value, "_gtscript_")
            )

        except Exception as e:
            raise GTScriptDefinitionError(
                name=name,
                value="<unknown>",
                message="Missing or invalid value for external symbol {name}".format(name=name),
                loc=loc,
            ) from e
        return value

    @staticmethod
    def resolve_external_symbols(
        nonlocals: dict, imported: dict, context: dict, *, exhaustive=True
    ):
        result = {}
        accepted_imports = set(imported.keys())
        resolved_imports = {**imported}
        resolved_values_list = list(nonlocals.items())

        # Resolve function-like imports
        func_externals = {
            key: value
            for key, value in itertools.chain(context.items(), resolved_values_list)
            if isinstance(value, types.FunctionType)
        }
        for name, value in func_externals.items():
            if isinstance(value, types.FunctionType) and not hasattr(value, "_gtscript_"):
                GTScriptParser.annotate_definition(value)
            for imported_name, imported_value in value._gtscript_["imported"].items():
                resolved_imports[imported_name] = imported_value

        # Collect all imported and inlined values recursively through all the external symbols
        while resolved_imports or resolved_values_list:
            new_imports = {}
            for name, accesses in resolved_imports.items():
                if accesses:
                    for attr_name, attr_nodes in accesses.items():
                        resolved_values_list.append(
                            (
                                attr_name,
                                GTScriptParser.eval_external(
                                    attr_name, context, gt_ir.Location.from_ast_node(attr_nodes[0])
                                ),
                            )
                        )

                elif not exhaustive:
                    resolved_values_list.append((name, GTScriptParser.eval_external(name, context)))

            for name, value in resolved_values_list:
                if hasattr(value, "_gtscript_") and exhaustive:
                    assert callable(value)
                    nested_inlined_values = {
                        "{}.{}".format(value._gtscript_["qualified_name"], item_name): item_value
                        for item_name, item_value in value._gtscript_["nonlocals"].items()
                    }
                    resolved_values_list.extend(nested_inlined_values.items())

                    for imported_name, imported_name_accesses in value._gtscript_[
                        "imported"
                    ].items():
                        if imported_name in accepted_imports:
                            # Only check names explicitly imported in the main caller context
                            new_imports.setdefault(imported_name, {})
                            for attr_name, attr_nodes in imported_name_accesses.items():
                                new_imports[imported_name].setdefault(attr_name, [])
                                new_imports[imported_name][attr_name].extend(attr_nodes)

            result.update(dict(resolved_values_list))
            resolved_imports = new_imports
            resolved_values_list = []

        return result

    def extract_arg_descriptors(self):
        api_signature = self.definition._gtscript_["api_signature"]
        api_annotations = self.definition._gtscript_["api_annotations"]
        assert len(api_signature) == len(api_annotations)
        fields_decls, parameter_decls = {}, {}

        for arg_info, arg_annotation in zip(api_signature, api_annotations):
            try:
                assert arg_annotation in gtscript._VALID_DATA_TYPES or isinstance(
                    arg_annotation, (gtscript._SequenceDescriptor, gtscript._FieldDescriptor)
                ), "Invalid parameter annotation"

                if arg_annotation in gtscript._VALID_DATA_TYPES:
                    dtype = np.dtype(arg_annotation)
                    if arg_info.default not in [gt_ir.Empty, None]:
                        assert np.dtype(type(arg_info.default)) == dtype
                    data_type = gt_ir.DataType.from_dtype(dtype)
                    parameter_decls[arg_info.name] = gt_ir.VarDecl(
                        name=arg_info.name, data_type=data_type, length=0, is_api=True
                    )
                elif isinstance(arg_annotation, gtscript._SequenceDescriptor):
                    assert arg_info.default in [gt_ir.Empty, None]
                    data_type = gt_ir.DataType.from_dtype(np.dtype(arg_annotation))
                    length = arg_annotation.length
                    parameter_decls[arg_info.name] = gt_ir.VarDecl(
                        name=arg_info.name, data_type=data_type, length=length, is_api=True
                    )
                else:
                    assert isinstance(arg_annotation, gtscript._FieldDescriptor)
                    assert arg_info.default in [gt_ir.Empty, None]
                    data_type = gt_ir.DataType.from_dtype(np.dtype(arg_annotation.dtype))
                    axes = [ax.name for ax in arg_annotation.axes]
                    fields_decls[arg_info.name] = gt_ir.FieldDecl(
                        name=arg_info.name,
                        data_type=data_type,
                        axes=axes,
                        is_api=True,
                        layout_id=arg_info.name,
                    )

                if data_type is gt_ir.DataType.INVALID:
                    raise GTScriptDataTypeError(name=arg_info.name, data_type=data_type)

            except Exception as e:
                raise GTScriptDefinitionError(
                    name=arg_info.name,
                    value=arg_annotation,
                    message=f"Invalid definition of argument '{arg_info.name}': {arg_annotation}",
                ) from e

        for item in itertools.chain(fields_decls.values(), parameter_decls.values()):
            if item.data_type is gt_ir.DataType.INVALID:
                raise GTScriptDataTypeError(name=item.name, data_type=item.data_type)

        return api_signature, fields_decls, parameter_decls

    # def eval_type(self, expr: gt_ir.Expr):
    #     kind = gt_ir.SymbolKind.SCALAR
    #     sctype = gt_ir.DataType.DEFAULT
    #     for ref in gt_ir.refs_from(expr):
    #         if isinstance(ref, gt_ir.Ref):
    #             ref = self.scope[ref.name]
    #         if isinstance(ref, gt_ir.Decl):
    #             if ref.kind == gt_ir.SymbolKind.FIELD:
    #                 kind = gt_ir.SymbolKind.FIELD
    #
    #         sctype = gt_ir.ScalarType.merge(sctype, ref.sctype)
    #
    #     return (kind, sctype)

    def run(self):
        assert (
            isinstance(self.ast_root, ast.Module)
            and "body" in self.ast_root._fields
            and len(self.ast_root.body) == 1
            and isinstance(self.ast_root.body[0], ast.FunctionDef)
        )
        main_func_node = self.ast_root.body[0]

        assert hasattr(self.definition, "_gtscript_")
        # self.resolved_externals = self.resolve_external_symbols(
        #     self.definition._gtscript_["nonlocals"],
        #     self.definition._gtscript_["imported"],
        #     self.external_context,
        # )
        self.resolved_externals = self.definition._gtscript_["externals"]
        api_signature, fields_decls, parameter_decls = self.extract_arg_descriptors()

        # Inline constant values
        for name, value in self.resolved_externals.items():
            if hasattr(value, "_gtscript_"):
                assert callable(value)
                func_node = ast.parse(gt_meta.get_ast(value)).body[0]
                local_context = self.resolve_external_symbols(
                    value._gtscript_["nonlocals"],
                    value._gtscript_["imported"],
                    self.external_context,
                    exhaustive=False,
                )
                ValueInliner.apply(func_node, context=local_context)
                value._gtscript_["ast"] = func_node
                value._gtscript_["local_context"] = local_context

        local_context = self.resolve_external_symbols(
            self.definition._gtscript_["nonlocals"],
            self.definition._gtscript_["imported"],
            self.external_context,
            exhaustive=False,
        )
<<<<<<< HEAD
        AssertionChecker.apply(main_func_node, context=local_context, source=self.source)
=======
        ValueInliner.apply(main_func_node, context=local_context)
>>>>>>> c2de807d

        # Inline function calls
        CallInliner.apply(main_func_node, context=local_context)

        ValueInliner.apply(main_func_node, context=local_context)

        # Evaluate and inline compile-time conditionals
        CompiledIfInliner.apply(main_func_node, context=local_context)
        # Cleaner.apply(self.definition_ir)

        AssertionChecker.apply(main_func_node, context=local_context, source=self.source)

        # Generate definition IR
        domain = gt_ir.Domain.LatLonGrid()
        computations = IRMaker(
            fields=fields_decls,
            parameters=parameter_decls,
            local_symbols={},  # Not used
            domain=domain,
            extra_temp_decls={},  # Not used
        )(self.ast_root)

        self.definition_ir = gt_ir.StencilDefinition(
            name=self.main_name,
            domain=domain,
            api_signature=api_signature,
            api_fields=[
                fields_decls[item.name] for item in api_signature if item.name in fields_decls
            ],
            parameters=[
                parameter_decls[item.name] for item in api_signature if item.name in parameter_decls
            ],
            computations=computations,
            externals=self.resolved_externals,
            docstring=inspect.getdoc(self.definition) or "",
            loc=gt_ir.Location.from_ast_node(self.ast_root.body[0]),
        )

        return self.definition_ir


@gt_frontend.register
class GTScriptFrontend(gt_frontend.Frontend):
    name = "gtscript"

    @classmethod
    def get_stencil_id(cls, qualified_name, definition, externals, options_id):
        cls.prepare_stencil_definition(definition, externals or {})
        fingerprint = {
            "__main__": definition._gtscript_["canonical_ast"],
            "docstring": inspect.getdoc(definition),
            "api_annotations": f"[{', '.join(str(item) for item in definition._gtscript_['api_annotations'])}]",
        }
        for name, value in definition._gtscript_["externals"].items():
            fingerprint[name] = (
                value._gtscript_["canonical_ast"] if hasattr(value, "_gtscript_") else value
            )

        definition_id = gt_utils.shashed_id(fingerprint)
        version = gt_utils.shashed_id(definition_id, options_id)
        stencil_id = gt_definitions.StencilID(qualified_name, version)

        return stencil_id

    @classmethod
    def prepare_stencil_definition(cls, definition, externals):
        GTScriptParser.annotate_definition(definition)
        resolved_externals = GTScriptParser.resolve_external_symbols(
            definition._gtscript_["nonlocals"], definition._gtscript_["imported"], externals
        )
        definition._gtscript_["externals"] = resolved_externals
        return definition

    @classmethod
    def generate(cls, definition, externals, options):
        if not hasattr(definition, "_gtscript_"):
            cls.prepare_stencil_definition(definition, externals)
        translator = GTScriptParser(definition, externals=externals, options=options)
        return translator.run()<|MERGE_RESOLUTION|>--- conflicted
+++ resolved
@@ -258,24 +258,6 @@
         else:
             return gt_ir.AxisBound(level=gt_ir.LevelMarker.END, offset=0, loc=self.loc)
 
-<<<<<<< HEAD
-    def visit_NameConstant(self, node: ast.NameConstant) -> gt_ir.AxisBound:
-        """Python < 3.8 uses ast.NameConstant for 'None'."""
-        if node.value is not None:
-            raise self.interval_error
-        else:
-            return gt_ir.AxisBound(level=gt_ir.LevelMarker.END, offset=0, loc=self.loc)
-
-    def visit_Num(self, node: ast.Num) -> gt_ir.AxisBound:
-        """Equivalent to visit_Constant. Required for Python < 3.8."""
-        return gt_ir.AxisBound(
-            level=gt_ir.LevelMarker.START if node.n >= 0 else gt_ir.LevelMarker.END,
-            offset=node.n,
-            loc=self.loc,
-        )
-
-=======
->>>>>>> c2de807d
     def visit_BinOp(self, node: ast.BinOp) -> gt_ir.AxisBound:
         left = self.visit(node.left)
         right = self.visit(node.right)
@@ -343,15 +325,7 @@
         qualified_name = gt_meta.get_qualified_name_from_node(name_or_attr_node)
         if qualified_name in self.context:
             value = self.context[qualified_name]
-<<<<<<< HEAD
-            if isinstance(value, bool):
-                new_node = ast.NameConstant(value=value)
-            elif isinstance(value, numbers.Number):
-                new_node = ast.Num(n=value)
-            elif isinstance(value, gtscript._AxisOffset):
-=======
             if value is None or isinstance(value, (bool, numbers.Number, gtscript._AxisOffset)):
->>>>>>> c2de807d
                 new_node = ast.Constant(value=value)
             elif hasattr(value, "_gtscript_"):
                 pass
@@ -1717,11 +1691,6 @@
             self.external_context,
             exhaustive=False,
         )
-<<<<<<< HEAD
-        AssertionChecker.apply(main_func_node, context=local_context, source=self.source)
-=======
-        ValueInliner.apply(main_func_node, context=local_context)
->>>>>>> c2de807d
 
         # Inline function calls
         CallInliner.apply(main_func_node, context=local_context)
