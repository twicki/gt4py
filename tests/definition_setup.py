# -*- coding: utf-8 -*-
#
# GT4Py - GridTools4Py - GridTools for Python
#
# Copyright (c) 2014-2021, ETH Zurich
# All rights reserved.
#
# This file is part the GT4Py project and the GridTools framework.
# GT4Py is free software: you can redistribute it and/or modify it under
# the terms of the GNU General Public License as published by the
# Free Software Foundation, either version 3 of the License, or any later
# version. See the LICENSE.txt file at the top-level directory of this
# distribution for a copy of the license or check <https://www.gnu.org/licenses/>.
#
# SPDX-License-Identifier: GPL-3.0-or-later

<<<<<<< HEAD
from typing import Any, Iterator, List, Set, Tuple, Union
=======
import itertools
from typing import Iterator, List, Set, Tuple, Union
>>>>>>> 162258c7

import pytest

from gt4py.analysis import TransformData
from gt4py.definitions import BuildOptions
from gt4py.ir.nodes import (
    ArgumentInfo,
    Assign,
    Axis,
    AxisBound,
    AxisInterval,
    BlockStmt,
    ComputationBlock,
    DataType,
    Domain,
    Expr,
    FieldDecl,
    FieldRef,
    IterationOrder,
    LevelMarker,
    Location,
    ScalarLiteral,
    StencilDefinition,
    StencilImplementation,
)


BodyType = List[Tuple[str, str, Tuple[int, int, int]]]


@pytest.fixture()
def ijk_domain() -> Domain:
    axes = [Axis(name=idx) for idx in ["I", "J", "K"]]
    return Domain(parallel_axes=axes[:2], sequential_axis=axes[2])


@pytest.fixture(params=[IterationOrder.FORWARD, IterationOrder.BACKWARD, IterationOrder.PARALLEL])
def iteration_order(request) -> Iterator[IterationOrder]:
    return request.param


@pytest.fixture(params=[IterationOrder.FORWARD, IterationOrder.BACKWARD])
def non_parallel_iteration_order(request) -> Iterator[IterationOrder]:
    return request.param


@pytest.fixture(params=[(-1, 0, 0), (0, 1, 0), (-1, 2, 0)])
def ij_offset(request):
    yield request.param


def make_offset(offset: Tuple[int, int, int]):
    return {"I": offset[0], "J": offset[1], "K": offset[2]}


def init_implementation_from_definition(definition: StencilDefinition) -> StencilImplementation:
    return StencilImplementation(
        name=definition.name,
        api_signature=[],
        domain=definition.domain,
        fields={},
        parameters={},
        multi_stages=[],
        fields_extents={},
        unreferenced=[],
        axis_splitters_var=None,
        externals=definition.externals,
        sources=definition.sources,
        docstring=definition.docstring,
    )


class TObject:
    def __init__(self, loc: Location, parent: "TObject" = None):
        self.loc = loc
        self.children = []
        self.parent = parent

    @property
    def width(self) -> int:
        return sum(child.width for child in self.children) + 1 if self.children else 1

    @property
    def height(self) -> int:
        return sum(child.height for child in self.children) + 1 if self.children else 1

    def register_child(self, child: "TObject") -> None:
        child.loc = Location(
            line=self.loc.line + self.height,
            column=self.loc.column + self.width,
            scope=self.child_scope,
        )
        child.parent = self
        self.children.append(child)

    @property
    def field_names(self) -> Set[str]:
        return set.union(*(child.field_names for child in self.children))

    @property
    def child_scope(self) -> str:
        return self.loc.scope


class TDefinition(TObject):
    def __init__(self, *, name: str, domain: Domain, fields: List[str]):
        super().__init__(Location(line=0, column=0, scope=name))
        self.name = name
        self.domain = domain
        self.fields = fields
        self.parameters = []
        self.docstring = ""

    def add_blocks(self, *blocks: "TComputationBlock") -> "TDefinition":
        for block in blocks:
            self.register_child(block)
        return self

    @property
    def width(self) -> int:
        return 0

    @property
    def height(self) -> int:
        return super().height - 1

    @property
    def api_signature(self) -> List[ArgumentInfo]:
        return [ArgumentInfo(name=n, is_keyword=False) for n in self.fields]

    @property
    def api_fields(self) -> List[FieldDecl]:
        return [
            FieldDecl(name=n, data_type=DataType.AUTO, axes=self.domain.axes_names, is_api=True)
            for n in self.fields
        ]

    def build(self) -> StencilDefinition:
        return StencilDefinition(
            name=self.name,
            domain=self.domain,
            api_signature=self.api_signature,
            api_fields=self.api_fields,
            parameters=self.parameters,
            computations=[block.build() for block in self.children],
            docstring=self.docstring,
            loc=self.loc,
        )

    def build_transform(self):
        definition = self.build()
        return TransformData(
            definition_ir=definition,
            implementation_ir=init_implementation_from_definition(definition),
            options=BuildOptions(name=self.name, module=__name__),
        )


class TComputationBlock(TObject):
    def __init__(
        self, *, order: IterationOrder, start: int = 0, end: int = 0, scope: str = "<unnamed>"
    ):
        super().__init__(Location(line=0, column=0))
        self.order = order
        self.start = start
        self.end = end
        self.scope = scope

    def add_statements(self, *stmts: "TStatement") -> "TComputationBlock":
        for stmt in stmts:
            self.register_child(stmt)
        return self

    @property
    def width(self) -> int:
        return 0

    @property
    def fields(self) -> Set[str]:
        return set(itertools.chain.from_iterable([stmt.field_names for stmt in self.children]))

    def build(self) -> ComputationBlock:
        if self.parent:
            self.loc.scope = self.parent.child_scope
        temp_fields = self.fields.difference(self.parent.fields) if self.parent else set()
        temp_decls = [
            FieldDecl(
                name=n, data_type=DataType.AUTO, axes=self.parent.domain.axes_names, is_api=False
            )
            for n in temp_fields
        ]
        return ComputationBlock(
            interval=AxisInterval(
                start=AxisBound(level=LevelMarker.START, offset=self.start),
                end=AxisBound(level=LevelMarker.END, offset=self.end),
            ),
            iteration_order=self.order,
            body=BlockStmt(
                stmts=temp_decls + [stmt.build() for stmt in self.children],
            ),
            loc=self.loc,
        )

    @property
    def child_scope(self) -> str:
        return f"{self.loc.scope}:{self.scope}"


class TStatement(TObject):
    pass


class TAssign(TStatement):
    def __init__(self, target: str, value: Union[str, Expr, TObject], offset: Tuple[int, int, int]):
        super().__init__(Location(line=0, column=0))
        self._target = target
        self._value = value
        self.offset = offset

    @property
    def height(self):
        return 1

    @property
    def width(self):
        return self.target.width + 3 + self.value.width

    @property
    def value(self):
        value = self._value
        if isinstance(self._value, str):
            value = TFieldRef(name=self._value, offset=self.offset)
        value.loc = Location(
            line=self.loc.line,
            column=self.loc.column + self.target.width + 3,
            scope=self.loc.scope,
        )
        value.parent = self
        return value

    @property
    def field_names(self) -> Set[str]:
        return set.union(self.target.field_names, self.value.field_names)

    @property
    def target(self):
        return TFieldRef(
            name=self._target,
            parent=self,
            loc=Location(line=self.loc.line, column=self.loc.column, scope=self.loc.scope),
        )

    def build(self) -> Assign:
        if self.parent:
            self.loc.scope = self.parent.child_scope
        return Assign(
            target=self.target.build(),
            value=self.value.build(),
            loc=Location(
                line=self.loc.line,
                column=self.loc.column + self.target.width + 1,
                scope=self.loc.scope,
            ),
        )


class TFieldRef(TObject):
    def __init__(
        self,
        *,
        name: str,
        offset: Tuple[int, int, int] = (0, 0, 0),
        loc: Location = None,
        parent: TObject = None,
    ):
        super().__init__(loc or Location(line=0, column=0), parent=parent)
        self.name = name
        self.offset = make_offset(offset)

    def build(self):
        if self.parent:
            self.loc.scope = self.parent.child_scope
        return FieldRef(
            name=self.name,
            offset=self.offset,
            loc=self.loc,
        )

    @property
    def height(self) -> int:
        return 1

    @property
    def width(self) -> int:
        return len(self.name)

    @property
    def field_names(self) -> Set[str]:
        return {self.name}


class TScalarLiteral(TObject):
    def __init__(
        self,
        *,
        value: Any,
        loc: Location = None,
        parent: TObject = None,
    ):
        super().__init__(loc or Location(line=0, column=0), parent=parent)
        self.value = value

    def build(self):
        if self.parent:
            self.loc.scope = self.parent.child_scope
        return ScalarLiteral(
            value=self.value,
            data_type=DataType.AUTO,
            loc=self.loc,
        )

    @property
    def height(self) -> int:
        return 1

    @property
    def width(self) -> int:
        return len(str(self.value))

    @property
    def field_names(self) -> Set[str]:
        return {str(self.value)}<|MERGE_RESOLUTION|>--- conflicted
+++ resolved
@@ -14,12 +14,8 @@
 #
 # SPDX-License-Identifier: GPL-3.0-or-later
 
-<<<<<<< HEAD
+import itertools
 from typing import Any, Iterator, List, Set, Tuple, Union
-=======
-import itertools
-from typing import Iterator, List, Set, Tuple, Union
->>>>>>> 162258c7
 
 import pytest
 
