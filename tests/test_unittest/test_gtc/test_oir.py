# -*- coding: utf-8 -*-
#
# GTC Toolchain - GT4Py Project - GridTools Framework
#
# Copyright (c) 2014-2021, ETH Zurich
# All rights reserved.
#
# This file is part of the GT4Py project and the GridTools framework.
# GT4Py is free software: you can redistribute it and/or modify it under
# the terms of the GNU General Public License as published by the
# Free Software Foundation, either version 3 of the License, or any later
# version. See the LICENSE.txt file at the top-level directory of this
# distribution for a copy of the license or check <https://www.gnu.org/licenses/>.
#
# SPDX-License-Identifier: GPL-3.0-or-later

import itertools

import pytest
from pydantic.error_wrappers import ValidationError

<<<<<<< HEAD
from gtc.common import CartesianOffset, DataType, LoopOrder, VariableOffset
from gtc.oir import AxisBound, FieldAccess, Interval
=======
from gtc.common import DataType, HorizontalInterval, LevelMarker, LoopOrder
from gtc.oir import AxisBound, Interval
>>>>>>> c81e4e23

from .oir_utils import (
    AssignStmtFactory,
    FieldAccessFactory,
    FieldDeclFactory,
    HorizontalExecutionFactory,
    HorizontalMaskFactory,
    HorizontalSpecializationFactory,
    HorizontalSwitchFactory,
    MaskStmtFactory,
    StencilFactory,
    VariableOffsetFactory,
    VerticalLoopFactory,
    VerticalLoopSectionFactory,
    WhileFactory,
)


def test_no_horizontal_offset_allowed():
    with pytest.raises(ValidationError, match=r"must not have .*horizontal offset"):
        AssignStmtFactory(left__offset__i=1)


def test_mask_must_be_bool():
    with pytest.raises(ValidationError, match=r".*must be.* bool.*"):
        MaskStmtFactory(mask=FieldAccessFactory(dtype=DataType.INT32))


EQUAL_AXISBOUNDS = [
    (AxisBound.start(), AxisBound.start()),
    (AxisBound.end(), AxisBound.end()),
    (AxisBound.from_end(-1), AxisBound.from_end(-1)),
]
LESS_AXISBOUNDS = [
    (AxisBound.start(), AxisBound.end()),
    (AxisBound.start(), AxisBound.from_start(1)),
    (AxisBound.from_end(-1), AxisBound.end()),
    (AxisBound.from_start(1), AxisBound.from_end(-1)),
]
GREATER_AXISBOUNDS = [
    (AxisBound.end(), AxisBound.start()),
    (AxisBound.from_start(1), AxisBound.start()),
    (AxisBound.end(), AxisBound.from_end(-1)),
    (AxisBound.from_end(-1), AxisBound.from_start(1)),
]


class TestAxisBoundsComparison:
    @pytest.mark.parametrize(["lhs", "rhs"], EQUAL_AXISBOUNDS)
    def test_eq_true(self, lhs, rhs):
        res1 = lhs == rhs
        assert isinstance(res1, bool)
        assert res1

        res2 = rhs == lhs
        assert isinstance(res2, bool)
        assert res2

    @pytest.mark.parametrize(
        ["lhs", "rhs"],
        LESS_AXISBOUNDS + GREATER_AXISBOUNDS,
    )
    def test_eq_false(self, lhs, rhs):
        res1 = lhs == rhs
        assert isinstance(res1, bool)
        assert not res1

        res2 = rhs == lhs
        assert isinstance(res2, bool)
        assert not res2

    @pytest.mark.parametrize(["lhs", "rhs"], LESS_AXISBOUNDS)
    def test_lt_true(self, lhs, rhs):
        res = lhs < rhs
        assert isinstance(res, bool)
        assert res

    @pytest.mark.parametrize(
        ["lhs", "rhs"],
        GREATER_AXISBOUNDS + EQUAL_AXISBOUNDS,
    )
    def test_lt_false(self, lhs, rhs):
        res = lhs < rhs
        assert isinstance(res, bool)
        assert not res

    @pytest.mark.parametrize(["lhs", "rhs"], GREATER_AXISBOUNDS)
    def test_gt_true(self, lhs, rhs):
        res = lhs > rhs
        assert isinstance(res, bool)
        assert res

    @pytest.mark.parametrize(["lhs", "rhs"], LESS_AXISBOUNDS + EQUAL_AXISBOUNDS)
    def test_gt_false(self, lhs, rhs):
        res = lhs > rhs
        assert isinstance(res, bool)
        assert not res

    @pytest.mark.parametrize(["lhs", "rhs"], LESS_AXISBOUNDS + EQUAL_AXISBOUNDS)
    def test_le_true(self, lhs, rhs):
        res = lhs <= rhs
        assert isinstance(res, bool)
        assert res

    @pytest.mark.parametrize(["lhs", "rhs"], GREATER_AXISBOUNDS)
    def test_le_false(self, lhs, rhs):
        res = lhs <= rhs
        assert isinstance(res, bool)
        assert not res

    @pytest.mark.parametrize(["lhs", "rhs"], GREATER_AXISBOUNDS + EQUAL_AXISBOUNDS)
    def test_ge_true(self, lhs, rhs):
        res = lhs >= rhs
        assert isinstance(res, bool)
        assert res

    @pytest.mark.parametrize(["lhs", "rhs"], LESS_AXISBOUNDS)
    def test_ge_false(self, lhs, rhs):
        res = lhs >= rhs
        assert isinstance(res, bool)
        assert not res


COVER_INTERVALS = [
    (
        Interval(start=AxisBound.start(), end=AxisBound.end()),
        Interval(start=AxisBound.start(), end=AxisBound.end()),
    ),
    (
        Interval(start=AxisBound.start(), end=AxisBound.end()),
        Interval(start=AxisBound.start(), end=AxisBound.from_end(-1)),
    ),
    (
        Interval(start=AxisBound.start(), end=AxisBound.end()),
        Interval(start=AxisBound.from_start(1), end=AxisBound.end()),
    ),
    (
        Interval(start=AxisBound.start(), end=AxisBound.end()),
        Interval(start=AxisBound.from_start(1), end=AxisBound.from_end(-1)),
    ),
    (
        Interval(start=AxisBound.from_start(1), end=AxisBound.from_start(4)),
        Interval(start=AxisBound.from_start(1), end=AxisBound.from_start(4)),
    ),
    (
        Interval(start=AxisBound.from_start(1), end=AxisBound.from_start(4)),
        Interval(start=AxisBound.from_start(2), end=AxisBound.from_start(4)),
    ),
    (
        Interval(start=AxisBound.from_start(1), end=AxisBound.from_start(4)),
        Interval(start=AxisBound.from_start(1), end=AxisBound.from_start(3)),
    ),
    (
        Interval(start=AxisBound.from_start(1), end=AxisBound.from_start(4)),
        Interval(start=AxisBound.from_start(2), end=AxisBound.from_start(3)),
    ),
]
SUBSET_INTERVALS = [
    (
        Interval(start=AxisBound.start(), end=AxisBound.from_end(-1)),
        Interval(start=AxisBound.start(), end=AxisBound.end()),
    ),
    (
        Interval(start=AxisBound.from_start(1), end=AxisBound.end()),
        Interval(start=AxisBound.start(), end=AxisBound.end()),
    ),
    (
        Interval(start=AxisBound.from_start(1), end=AxisBound.from_end(-1)),
        Interval(start=AxisBound.start(), end=AxisBound.end()),
    ),
    (
        Interval(start=AxisBound.from_start(2), end=AxisBound.from_start(4)),
        Interval(start=AxisBound.from_start(1), end=AxisBound.from_start(4)),
    ),
    (
        Interval(start=AxisBound.from_start(1), end=AxisBound.from_start(3)),
        Interval(start=AxisBound.from_start(1), end=AxisBound.from_start(4)),
    ),
    (
        Interval(start=AxisBound.from_start(2), end=AxisBound.from_start(3)),
        Interval(start=AxisBound.from_start(1), end=AxisBound.from_start(4)),
    ),
]
DISJOINT_INTERVALS = [
    (
        Interval(start=AxisBound.start(), end=AxisBound.from_end(-1)),
        Interval(start=AxisBound.from_end(-1), end=AxisBound.end()),
    ),
    (
        Interval(start=AxisBound.start(), end=AxisBound.from_start(1)),
        Interval(start=AxisBound.from_start(1), end=AxisBound.end()),
    ),
    (
        Interval(start=AxisBound.start(), end=AxisBound.from_start(3)),
        Interval(start=AxisBound.from_end(-1), end=AxisBound.end()),
    ),
    (
        Interval(start=AxisBound.start(), end=AxisBound.from_start(3)),
        Interval(start=AxisBound.from_end(1), end=AxisBound.from_end(2)),
    ),
]
OVERLAP_INTERVALS = [
    (
        Interval(start=AxisBound.start(), end=AxisBound.from_end(-1)),
        Interval(start=AxisBound.from_end(-2), end=AxisBound.end()),
    ),
    (
        Interval(start=AxisBound.start(), end=AxisBound.from_start(1)),
        Interval(start=AxisBound.start(), end=AxisBound.from_start(2)),
    ),
]


class TestIntervalOperations:
    @pytest.mark.parametrize(["lhs", "rhs"], COVER_INTERVALS)
    def test_covers_true(self, lhs, rhs):
        res = lhs.covers(rhs)
        assert isinstance(res, bool)
        assert res

    @pytest.mark.parametrize(
        ["lhs", "rhs"], SUBSET_INTERVALS + OVERLAP_INTERVALS + DISJOINT_INTERVALS
    )
    def test_covers_false(self, lhs, rhs):
        res = lhs.covers(rhs)
        assert isinstance(res, bool)
        assert not res

    @pytest.mark.parametrize(["lhs", "rhs"], COVER_INTERVALS + SUBSET_INTERVALS + OVERLAP_INTERVALS)
    def test_intersects_true(self, lhs, rhs):
        res1 = lhs.intersects(rhs)
        assert isinstance(res1, bool)
        assert res1

        res2 = lhs.intersects(rhs)
        assert isinstance(res2, bool)
        assert res2

    @pytest.mark.parametrize(["lhs", "rhs"], DISJOINT_INTERVALS)
    def test_intersects_false(self, lhs, rhs):
        res1 = lhs.intersects(rhs)
        assert isinstance(res1, bool)
        assert not res1

        res2 = rhs.intersects(lhs)
        assert isinstance(res2, bool)
        assert not res2


def test_assign_to_ik_fwd():
    out_name = "ik_field"
    in_name = "other_ik_field"
    with pytest.raises(ValidationError, match=r"Not allowed to assign to ik-field"):
        StencilFactory(
            params=[
                FieldDeclFactory(
                    name=out_name, dtype=DataType.FLOAT32, dimensions=(True, False, True)
                ),
                FieldDeclFactory(
                    name=in_name, dtype=DataType.FLOAT32, dimensions=(True, False, True)
                ),
            ],
            vertical_loops__0=VerticalLoopFactory(
                loop_order=LoopOrder.FORWARD,
                sections=[
                    VerticalLoopSectionFactory(
                        horizontal_executions=[
                            HorizontalExecutionFactory(
                                body=[AssignStmtFactory(left__name=out_name, right__name=in_name)]
                            )
                        ]
                    )
                ],
            ),
        )


<<<<<<< HEAD
def test_loop_mask():
    StencilFactory(
        vertical_loops__0=VerticalLoopFactory(
            sections=[
                VerticalLoopSectionFactory(
                    horizontal_executions=[HorizontalExecutionFactory(body=[WhileFactory()])]
                )
            ]
        )
    )


def test_variable_offset_with_float_field():
    with pytest.raises(ValueError, match=r"Variable k-offset must have an integer type"):
        VariableOffsetFactory(
            k__name="offset_field",
            k__dtype=DataType.FLOAT32,
        )


def test_assign_with_variable_offset():
    in_name = "in_field"
    out_name = "out_field"
    offset_name = "offset_field"

    testee = StencilFactory(
        params=[
            FieldDeclFactory(name=in_name, dtype=DataType.FLOAT32, dimensions=(True, True, True)),
            FieldDeclFactory(
                name=offset_name, dtype=DataType.INT32, dimensions=(True, True, False)
            ),
            FieldDeclFactory(name=out_name, dtype=DataType.FLOAT32, dimensions=(True, True, True)),
        ],
        vertical_loops__0=VerticalLoopFactory(
            loop_order=LoopOrder.FORWARD,
            sections=[
                VerticalLoopSectionFactory(
                    horizontal_executions=[
                        HorizontalExecutionFactory(
                            body=[
                                AssignStmtFactory(
                                    left__name=out_name,
                                    right=FieldAccessFactory(
                                        name=in_name,
                                        offset=VariableOffsetFactory(
                                            k__name=offset_name,
                                            k__dtype=DataType.INT32,
                                        ),
                                    ),
                                )
                            ]
                        )
                    ]
                )
            ],
        ),
    )

    variable_assign = testee.vertical_loops[0].sections[0].horizontal_executions[0].body[0]
    assert isinstance(variable_assign.left.offset, CartesianOffset)
    assert isinstance(variable_assign.right.offset, VariableOffset)
    assert isinstance(variable_assign.right.offset.k, FieldAccess)
    assert isinstance(variable_assign.right.offset.k.offset, CartesianOffset)
=======
def test_overlapping_horizontal_switch():
    with pytest.raises(ValidationError, match="must be disjoint specializations"):
        AssignStmtFactory(
            right=HorizontalSwitchFactory(
                values=[HorizontalSpecializationFactory(), HorizontalSpecializationFactory()]
            )
        )


@pytest.fixture
def corner_specializations():
    specializations = []
    for i_level, j_level in itertools.product(LevelMarker, LevelMarker):
        i_interval = HorizontalInterval(
            start=AxisBound(level=i_level, offset=0), end=AxisBound(level=i_level, offset=1)
        )
        j_interval = HorizontalInterval(
            start=AxisBound(level=j_level, offset=0), end=AxisBound(level=j_level, offset=1)
        )
        specializations.append(
            HorizontalSpecializationFactory(
                mask=HorizontalMaskFactory(i=i_interval, j=j_interval),
                expr__name="field",
                expr__offset__i=1,
            )
        )
    return specializations


def test_horizontal_switch_corner_specializations(corner_specializations):
    AssignStmtFactory(
        left__name="field", right=HorizontalSwitchFactory(values=corner_specializations)
    )
>>>>>>> c81e4e23
<|MERGE_RESOLUTION|>--- conflicted
+++ resolved
@@ -19,13 +19,8 @@
 import pytest
 from pydantic.error_wrappers import ValidationError
 
-<<<<<<< HEAD
-from gtc.common import CartesianOffset, DataType, LoopOrder, VariableOffset
-from gtc.oir import AxisBound, FieldAccess, Interval
-=======
-from gtc.common import DataType, HorizontalInterval, LevelMarker, LoopOrder
-from gtc.oir import AxisBound, Interval
->>>>>>> c81e4e23
+from gtc.common import DataType, HorizontalInterval, LevelMarker, LoopOrder, VariableOffset, CartesianOffset
+from gtc.oir import AxisBound, Interval, FieldAccess
 
 from .oir_utils import (
     AssignStmtFactory,
@@ -303,7 +298,6 @@
         )
 
 
-<<<<<<< HEAD
 def test_loop_mask():
     StencilFactory(
         vertical_loops__0=VerticalLoopFactory(
@@ -367,7 +361,6 @@
     assert isinstance(variable_assign.right.offset, VariableOffset)
     assert isinstance(variable_assign.right.offset.k, FieldAccess)
     assert isinstance(variable_assign.right.offset.k.offset, CartesianOffset)
-=======
 def test_overlapping_horizontal_switch():
     with pytest.raises(ValidationError, match="must be disjoint specializations"):
         AssignStmtFactory(
@@ -400,5 +393,4 @@
 def test_horizontal_switch_corner_specializations(corner_specializations):
     AssignStmtFactory(
         left__name="field", right=HorizontalSwitchFactory(values=corner_specializations)
-    )
->>>>>>> c81e4e23
+    )