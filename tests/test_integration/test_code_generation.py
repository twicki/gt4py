--- conflicted
+++ resolved
@@ -21,11 +21,7 @@
 from gt4py import storage as gt_storage
 from gt4py.gtscript import __INLINED, BACKWARD, FORWARD, PARALLEL, computation, interval
 
-<<<<<<< HEAD
-from ..definitions import ALL_BACKENDS, CPU_BACKENDS, OLD_BACKENDS
-=======
-from ..definitions import ALL_BACKENDS, CPU_BACKENDS, make_backend_params
->>>>>>> 19b57318
+from ..definitions import ALL_BACKENDS, CPU_BACKENDS, OLD_BACKENDS, make_backend_params
 from .stencil_definitions import EXTERNALS_REGISTRY as externals_registry
 from .stencil_definitions import REGISTRY as stencil_definitions
 
@@ -274,7 +270,7 @@
     def stencil_ij(
         in_field: gtscript.Field[np.float_],
         out_field: gtscript.Field[np.float_],
-        index_field: gtscript.Field[int, gtscript.IJ],
+        index_field: gtscript.Field[gtscript.IJ, int],
     ):
         with computation(FORWARD), interval(...):
             out_field = in_field[0, 0, index_field]
