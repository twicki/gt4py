# -*- coding: utf-8 -*-
#
# GT4Py - GridTools4Py - GridTools for Python
#
# Copyright (c) 2014-2021, ETH Zurich
# All rights reserved.
#
# This file is part the GT4Py project and the GridTools framework.
# GT4Py is free software: you can redistribute it and/or modify it under
# the terms of the GNU General Public License as published by the
# Free Software Foundation, either version 3 of the License, or any later
# version. See the LICENSE.txt file at the top-level directory of this
# distribution for a copy of the license or check <https://www.gnu.org/licenses/>.
#
# SPDX-License-Identifier: GPL-3.0-or-later


import numpy as np
import pytest

from gt4py import gtscript
from gt4py import testing as gt_testing
from gt4py.gtscript import PARALLEL, computation, interval

from ..definitions import INTERNAL_BACKENDS
from .stencil_definitions import optional_field, two_optional_fields


# ---- Identity stencil ----
class TestIdentity(gt_testing.StencilTestSuite):
    """Identity stencil."""

    dtypes = {("field_a",): (np.float64, np.float32)}
    domain_range = [(1, 25), (1, 25), (1, 25)]
    backends = INTERNAL_BACKENDS
    symbols = dict(field_a=gt_testing.field(in_range=(-10, 10), boundary=[(0, 0), (0, 0), (0, 0)]))

    def definition(field_a):
        with computation(PARALLEL), interval(...):
            tmp = field_a
            field_a = tmp

    def validation(field_a, domain=None, origin=None):
        pass


# ---- Copy stencil ----
class TestCopy(gt_testing.StencilTestSuite):
    """Copy stencil."""

    dtypes = (np.float_,)
    domain_range = [(1, 25), (1, 25), (1, 25)]
    backends = INTERNAL_BACKENDS
    symbols = dict(
        field_a=gt_testing.field(in_range=(-10, 10), boundary=[(0, 0), (0, 0), (0, 0)]),
        field_b=gt_testing.field(in_range=(-10, 10), boundary=[(0, 0), (0, 0), (0, 0)]),
    )

    def definition(field_a, field_b):
        with computation(PARALLEL), interval(...):
            field_b = field_a  # noqa: F841  # Local name is assigned to but never used

    def validation(field_a, field_b, domain=None, origin=None):
        field_b[...] = field_a


class TestAugAssign(gt_testing.StencilTestSuite):
    """Increment by one stencil."""

    dtypes = (np.float_,)
    domain_range = [(1, 25), (1, 25), (1, 25)]
    backends = INTERNAL_BACKENDS
    symbols = dict(
        field_a=gt_testing.field(in_range=(-10, 10), boundary=[(0, 0), (0, 0), (0, 0)]),
        field_b=gt_testing.field(in_range=(-10, 10), boundary=[(0, 0), (0, 0), (0, 0)]),
    )

    def definition(field_a, field_b):
        with computation(PARALLEL), interval(...):
            field_a += 1.0
            field_a *= 2.0
            field_b -= 1.0
            field_b /= 2.0

    def validation(field_a, field_b, domain=None, origin=None):
        field_a[...] = (field_a[...] + 1.0) * 2.0
        field_b[...] = (field_b[...] - 1.0) / 2.0


# ---- Scale stencil ----
class TestGlobalScale(gt_testing.StencilTestSuite):
    """Scale stencil using a global global_name."""

    dtypes = (np.float_,)
    domain_range = [(1, 15), (1, 15), (1, 15)]
    backends = INTERNAL_BACKENDS
    symbols = dict(
        SCALE_FACTOR=gt_testing.global_name(one_of=(1.0, 1e3, 1e6)),
        field_a=gt_testing.field(in_range=(-1, 1), boundary=[(0, 0), (0, 0), (0, 0)]),
    )

    def definition(field_a):
        from __externals__ import SCALE_FACTOR

        with computation(PARALLEL), interval(...):
            field_a = SCALE_FACTOR * field_a[0, 0, 0]

    def validation(field_a, domain, origin, **kwargs):
        field_a[...] = SCALE_FACTOR * field_a  # noqa: F821  # Undefined name


# ---- Parametric scale stencil -----
class TestParametricScale(gt_testing.StencilTestSuite):
    """Scale stencil using a parameter."""

    dtypes = (np.float_,)
    domain_range = [(1, 15), (1, 15), (1, 15)]
    backends = INTERNAL_BACKENDS
    symbols = dict(
        field_a=gt_testing.field(in_range=(-10, 10), boundary=[(0, 0), (0, 0), (0, 0)]),
        scale=gt_testing.parameter(in_range=(-100, 100)),
    )

    def definition(field_a, *, scale):
        with computation(PARALLEL), interval(...):
            field_a = scale * field_a

    def validation(field_a, *, scale, domain, origin, **kwargs):
        field_a[...] = scale * field_a


# --- Parametric-mix stencil ----
class TestParametricMix(gt_testing.StencilTestSuite):
    """Linear combination of input fields using several parameters."""

    dtypes = {
        ("USE_ALPHA",): np.int_,
        ("field_a", "field_b", "field_c"): np.float64,
        ("field_out",): np.float32,
        ("weight", "alpha_factor"): np.float_,
    }
    domain_range = [(1, 15), (1, 15), (1, 15)]
    backends = INTERNAL_BACKENDS
    symbols = dict(
        USE_ALPHA=gt_testing.global_name(one_of=(True, False)),
        field_a=gt_testing.field(in_range=(-10, 10), boundary=[(0, 0), (0, 0), (0, 0)]),
        field_b=gt_testing.field(in_range=(-10, 10), boundary=[(0, 0), (0, 0), (0, 0)]),
        field_c=gt_testing.field(in_range=(-10, 10), boundary=[(0, 0), (0, 0), (0, 0)]),
        field_out=gt_testing.field(in_range=(-10, 10), boundary=[(0, 0), (0, 0), (0, 0)]),
        weight=gt_testing.parameter(in_range=(-10, 10)),
        alpha_factor=gt_testing.parameter(in_range=(-1, 1)),
    )

    def definition(field_a, field_b, field_c, field_out, *, weight, alpha_factor):
        from __externals__ import USE_ALPHA
        from __gtscript__ import __INLINED

        with computation(PARALLEL), interval(...):
            if __INLINED(USE_ALPHA):
                factor = alpha_factor
            else:
                factor = 1.0
            field_out = factor * field_a[  # noqa: F841 # Local name is assigned to but never used
                0, 0, 0
            ] - (1 - factor) * (field_b[0, 0, 0] - weight * field_c[0, 0, 0])

    def validation(
        field_a, field_b, field_c, field_out, *, weight, alpha_factor, domain, origin, **kwargs
    ):
        if USE_ALPHA:  # noqa: F821  # Undefined name
            factor = alpha_factor
        else:
            factor = 1.0
        field_out[...] = (factor * field_a[:, :, :]) - (1 - factor) * (
            field_b[:, :, :] - (weight * field_c[:, :, :])
        )


class TestHeatEquation_FTCS_3D(gt_testing.StencilTestSuite):
    dtypes = (np.float_,)
    domain_range = [(1, 15), (1, 15), (1, 15)]
    backends = INTERNAL_BACKENDS
    symbols = dict(
        u=gt_testing.field(in_range=(-10, 10), extent=[(-1, 1), (0, 0), (0, 0)]),
        v=gt_testing.field(in_range=(-10, 10), extent=[(0, 0), (-1, 1), (0, 0)]),
        u_new=gt_testing.field(in_range=(-10, 10), extent=[(0, 0), (0, 0), (0, 0)]),
        v_new=gt_testing.field(in_range=(-10, 10), extent=[(0, 0), (0, 0), (0, 0)]),
        ru=gt_testing.parameter(in_range=(0, 0.5)),
        rv=gt_testing.parameter(in_range=(0, 0.5)),
    )

    def definition(u, v, u_new, v_new, *, ru, rv):
        with computation(PARALLEL), interval(...):
            u_new = u[0, 0, 0] + ru * (  # noqa: F841 # Local name is assigned to but never used
                u[1, 0, 0] - 2 * u[0, 0, 0] + u[-1, 0, 0]
            )
            v_new = v[0, 0, 0] + rv * (  # noqa: F841 # Local name is assigned to but never used
                v[0, 1, 0] - 2 * v[0, 0, 0] + v[0, -1, 0]
            )

    def validation(u, v, u_new, v_new, *, ru, rv, domain, origin, **kwargs):
        u_new[...] = u[1:-1, :, :] + ru * (u[2:, :, :] - 2 * u[1:-1, :, :] + u[:-2, :, :])
        v_new[...] = v[:, 1:-1, :] + rv * (v[:, 2:, :] - 2 * v[:, 1:-1, :] + v[:, :-2, :])


class TestHorizontalDiffusion(gt_testing.StencilTestSuite):
    """Diffusion in a horizontal 2D plane ."""

    dtypes = (np.float_,)
    domain_range = [(1, 15), (1, 15), (1, 15)]
    backends = INTERNAL_BACKENDS
    symbols = dict(
        u=gt_testing.field(in_range=(-10, 10), boundary=[(2, 2), (2, 2), (0, 0)]),
        diffusion=gt_testing.field(in_range=(-10, 10), boundary=[(0, 0), (0, 0), (0, 0)]),
        weight=gt_testing.parameter(in_range=(0, 0.5)),
    )

    def definition(u, diffusion, *, weight):
        with computation(PARALLEL), interval(...):
            laplacian = 4.0 * u[0, 0, 0] - (u[1, 0, 0] + u[-1, 0, 0] + u[0, 1, 0] + u[0, -1, 0])
            flux_i = laplacian[1, 0, 0] - laplacian[0, 0, 0]
            flux_j = laplacian[0, 1, 0] - laplacian[0, 0, 0]
            diffusion = u[  # noqa: F841 # Local name is assigned to but never used
                0, 0, 0
            ] - weight * (flux_i[0, 0, 0] - flux_i[-1, 0, 0] + flux_j[0, 0, 0] - flux_j[0, -1, 0])

    def validation(u, diffusion, *, weight, domain, origin, **kwargs):
        laplacian = 4.0 * u[1:-1, 1:-1, :] - (
            u[2:, 1:-1, :] + u[:-2, 1:-1, :] + u[1:-1, 2:, :] + u[1:-1, :-2, :]
        )
        flux_i = laplacian[1:, 1:-1, :] - laplacian[:-1, 1:-1, :]
        flux_j = laplacian[1:-1, 1:, :] - laplacian[1:-1, :-1, :]
        diffusion[...] = u[2:-2, 2:-2, :] - weight * (
            flux_i[1:, :, :] - flux_i[:-1, :, :] + flux_j[:, 1:, :] - flux_j[:, :-1, :]
        )


@gtscript.function
def lap_op(u):
    """Laplacian operator."""
    return 4.0 * u[0, 0, 0] - (u[1, 0, 0] + u[-1, 0, 0] + u[0, 1, 0] + u[0, -1, 0])


@gtscript.function
def fwd_diff_op_xy(field):
    dx = field[1, 0, 0] - field[0, 0, 0]
    dy = field[0, 1, 0] - field[0, 0, 0]
    return dx, dy


@gtscript.function
def wrap1arg2return(field):
    dx, dy = fwd_diff_op_xy(field=field)
    return dx, dy


@gtscript.function
def fwd_diff_op_x(field):
    dx = field[1, 0, 0] - field[0, 0, 0]
    return dx


@gtscript.function
def fwd_diff_op_y(field):
    dy = field[0, 1, 0] - field[0, 0, 0]
    return dy


class TestHorizontalDiffusionSubroutines(gt_testing.StencilTestSuite):
    """Diffusion in a horizontal 2D plane ."""

    dtypes = (np.float_,)
    domain_range = [(1, 15), (1, 15), (1, 15)]
    backends = INTERNAL_BACKENDS
    symbols = dict(
        fwd_diff=gt_testing.global_name(singleton=wrap1arg2return),
        u=gt_testing.field(in_range=(-10, 10), boundary=[(2, 2), (2, 2), (0, 0)]),
        diffusion=gt_testing.field(in_range=(-10, 10), boundary=[(0, 0), (0, 0), (0, 0)]),
        weight=gt_testing.parameter(in_range=(0, 0.5)),
    )

    def definition(u, diffusion, *, weight):
        from __externals__ import fwd_diff

        with computation(PARALLEL), interval(...):
            laplacian = lap_op(u=u)
            flux_i, flux_j = fwd_diff(field=laplacian)
            diffusion = u[  # noqa: F841 # Local name is assigned to but never used
                0, 0, 0
            ] - weight * (flux_i[0, 0, 0] - flux_i[-1, 0, 0] + flux_j[0, 0, 0] - flux_j[0, -1, 0])

    def validation(u, diffusion, *, weight, domain, origin, **kwargs):
        laplacian = 4.0 * u[1:-1, 1:-1, :] - (
            u[2:, 1:-1, :] + u[:-2, 1:-1, :] + u[1:-1, 2:, :] + u[1:-1, :-2, :]
        )
        flux_i = laplacian[1:, 1:-1, :] - laplacian[:-1, 1:-1, :]
        flux_j = laplacian[1:-1, 1:, :] - laplacian[1:-1, :-1, :]
        diffusion[...] = u[2:-2, 2:-2, :] - weight * (
            flux_i[1:, :, :] - flux_i[:-1, :, :] + flux_j[:, 1:, :] - flux_j[:, :-1, :]
        )


class TestHorizontalDiffusionSubroutines2(gt_testing.StencilTestSuite):
    """Diffusion in a horizontal 2D plane ."""

    dtypes = (np.float_,)
    domain_range = [(1, 15), (1, 15), (1, 15)]
    backends = INTERNAL_BACKENDS
    symbols = dict(
        fwd_diff=gt_testing.global_name(singleton=fwd_diff_op_xy),
        BRANCH=gt_testing.global_name(one_of=(True, False)),
        u=gt_testing.field(in_range=(-10, 10), boundary=[(2, 2), (2, 2), (0, 0)]),
        diffusion=gt_testing.field(in_range=(-10, 10), boundary=[(0, 0), (0, 0), (0, 0)]),
        weight=gt_testing.parameter(in_range=(0, 0.5)),
    )

    def definition(u, diffusion, *, weight):
        from __externals__ import BRANCH
        from __gtscript__ import __INLINED

        with computation(PARALLEL), interval(...):
            laplacian = lap_op(u=u)
            if __INLINED(BRANCH):
                flux_i = fwd_diff_op_x(field=laplacian)
                flux_j = fwd_diff_op_y(field=laplacian)
            else:
                flux_i, flux_j = fwd_diff_op_xy(field=laplacian)
            diffusion = u[  # noqa: F841 # Local name is assigned to but never used
                0, 0, 0
            ] - weight * (flux_i[0, 0, 0] - flux_i[-1, 0, 0] + flux_j[0, 0, 0] - flux_j[0, -1, 0])

    def validation(u, diffusion, *, weight, domain, origin, **kwargs):
        laplacian = 4.0 * u[1:-1, 1:-1, :] - (
            u[2:, 1:-1, :] + u[:-2, 1:-1, :] + u[1:-1, 2:, :] + u[1:-1, :-2, :]
        )
        flux_i = laplacian[1:, 1:-1, :] - laplacian[:-1, 1:-1, :]
        flux_j = laplacian[1:-1, 1:, :] - laplacian[1:-1, :-1, :]
        diffusion[...] = u[2:-2, 2:-2, :] - weight * (
            flux_i[1:, :, :] - flux_i[:-1, :, :] + flux_j[:, 1:, :] - flux_j[:, :-1, :]
        )


class TestRuntimeIfFlat(gt_testing.StencilTestSuite):
    """Tests runtime ifs."""

    dtypes = (np.float_,)
    domain_range = [(1, 15), (1, 15), (1, 15)]
    backends = INTERNAL_BACKENDS
    symbols = dict(outfield=gt_testing.field(in_range=(-10, 10), boundary=[(0, 0), (0, 0), (0, 0)]))

    def definition(outfield):

        with computation(PARALLEL), interval(...):

            if True:
                outfield = 1
            else:
                outfield = 2  # noqa: F841  # Local name is assigned to but never used

    def validation(outfield, *, domain, origin, **kwargs):
        outfield[...] = 1


class TestRuntimeIfNested(gt_testing.StencilTestSuite):
    """Tests nested runtime ifs."""

    dtypes = (np.float_,)
    domain_range = [(1, 15), (1, 15), (1, 15)]
    backends = INTERNAL_BACKENDS
    symbols = dict(outfield=gt_testing.field(in_range=(-10, 10), boundary=[(0, 0), (0, 0), (0, 0)]))

    def definition(outfield):

        with computation(PARALLEL), interval(...):
            if (outfield > 0 and outfield > 0) or (not outfield > 0 and not outfield > 0):
                if False:
                    outfield = 1
                else:
                    outfield = 2
            else:
                outfield = 3

    def validation(outfield, *, domain, origin, **kwargs):
        outfield[...] = 2


@gtscript.function
def add_one(field_in):
    """Add 1 to each element of `field_in`."""
    return field_in + 1


class Test3FoldNestedIf(gt_testing.StencilTestSuite):

    dtypes = (np.float_,)
    domain_range = [(3, 3), (3, 3), (3, 3)]
    backends = INTERNAL_BACKENDS
    symbols = dict(field_a=gt_testing.field(in_range=(-1, 1), boundary=[(0, 0), (0, 0), (0, 0)]))

    def definition(field_a):
        with computation(PARALLEL), interval(...):
            if field_a >= 0.0:
                field_a = 0.0
                if field_a > 1:
                    field_a = 1
                    if field_a > 2:
                        field_a = 2

    def validation(field_a, domain, origin):
        for v in range(3):
            field_a[np.where(field_a > v)] = v


class TestRuntimeIfNestedDataDependent(gt_testing.StencilTestSuite):

    dtypes = (np.float_,)
    domain_range = [(3, 3), (3, 3), (3, 3)]
    backends = INTERNAL_BACKENDS
    symbols = dict(
        factor=gt_testing.parameter(in_range=(-100, 100)),
        field_a=gt_testing.field(in_range=(-1, 1), boundary=[(0, 0), (0, 0), (0, 0)]),
        field_b=gt_testing.field(in_range=(-1, 1), boundary=[(0, 0), (0, 0), (0, 0)]),
        field_c=gt_testing.field(in_range=(-1, 1), boundary=[(0, 0), (0, 0), (0, 0)]),
    )

    def definition(field_a, field_b, field_c, *, factor):
        with computation(PARALLEL), interval(...):
            if factor > 0:
                if field_a < 0:
                    field_b = -field_a
                else:
                    field_b = field_a  # noqa: F841  # Local name is assigned to but never used
            else:
                if field_a < 0:
                    field_c = -field_a
                else:
                    field_c = field_a  # noqa: F841  # Local name is assigned to but never used

            field_a = add_one(field_a)

    def validation(field_a, field_b, field_c, *, factor, domain, origin, **kwargs):

        if factor > 0:
            field_b[...] = np.abs(field_a)
        else:
            field_c[...] = np.abs(field_a)
        field_a += 1


class TestTernaryOp(gt_testing.StencilTestSuite):

    dtypes = (np.float_,)
    domain_range = [(1, 15), (2, 15), (1, 15)]
    backends = INTERNAL_BACKENDS
    symbols = dict(
        infield=gt_testing.field(in_range=(-10, 10), boundary=[(0, 0), (0, 1), (0, 0)]),
        outfield=gt_testing.field(in_range=(-10, 10), boundary=[(0, 0), (0, 0), (0, 0)]),
    )

    def definition(infield, outfield):

        with computation(PARALLEL), interval(...):
            outfield = (  # noqa: F841 # Local name is assigned to but never used
                infield if infield > 0.0 else -infield[0, 1, 0]
            )

    def validation(infield, outfield, *, domain, origin, **kwargs):
        outfield[...] = (infield[:, :-1, :] > 0.0) * infield[:, :-1, :] + (
            infield[:, :-1, :] <= 0.0
        ) * (-infield[:, 1:, :])


class TestThreeWayAnd(gt_testing.StencilTestSuite):

    dtypes = (np.float_,)
    domain_range = [(1, 15), (2, 15), (1, 15)]
    backends = INTERNAL_BACKENDS
    symbols = dict(
        outfield=gt_testing.field(in_range=(-10, 10), boundary=[(0, 0), (0, 0), (0, 0)]),
        a=gt_testing.parameter(in_range=(-100, 100)),
        b=gt_testing.parameter(in_range=(-100, 100)),
        c=gt_testing.parameter(in_range=(-100, 100)),
    )

    def definition(outfield, *, a, b, c):

        with computation(PARALLEL), interval(...):
            if a > 0 and b > 0 and c > 0:
                outfield = 1
            else:
                outfield = 0  # noqa: F841  # Local name is assigned to but never used

    def validation(outfield, *, a, b, c, domain, origin, **kwargs):
        outfield[...] = 1 if a > 0 and b > 0 and c > 0 else 0


class TestThreeWayOr(gt_testing.StencilTestSuite):

    dtypes = (np.float_,)
    domain_range = [(1, 15), (2, 15), (1, 15)]
    backends = INTERNAL_BACKENDS
    symbols = dict(
        outfield=gt_testing.field(in_range=(-10, 10), boundary=[(0, 0), (0, 0), (0, 0)]),
        a=gt_testing.parameter(in_range=(-100, 100)),
        b=gt_testing.parameter(in_range=(-100, 100)),
        c=gt_testing.parameter(in_range=(-100, 100)),
    )

    def definition(outfield, *, a, b, c):

        with computation(PARALLEL), interval(...):
            if a > 0 or b > 0 or c > 0:
                outfield = 1
            else:
                outfield = 0  # noqa: F841  # Local name is assigned to but never used

    def validation(outfield, *, a, b, c, domain, origin, **kwargs):
        outfield[...] = 1 if a > 0 or b > 0 or c > 0 else 0


class TestOptionalField(gt_testing.StencilTestSuite):
    dtypes = (np.float_,)
    domain_range = [(1, 32), (1, 32), (1, 32)]
    backends = INTERNAL_BACKENDS
    symbols = dict(
        PHYS_TEND=gt_testing.global_name(one_of=(False, True)),
        in_field=gt_testing.field(in_range=(-10, 10), boundary=[(0, 0), (0, 0), (0, 0)]),
        out_field=gt_testing.field(in_range=(-10, 10), boundary=[(0, 0), (0, 0), (0, 0)]),
        dyn_tend=gt_testing.field(in_range=(-10, 10), boundary=[(0, 0), (0, 0), (0, 0)]),
        phys_tend=gt_testing.field(in_range=(-10, 10), boundary=[(0, 0), (0, 0), (0, 0)]),
        dt=gt_testing.parameter(in_range=(0, 100)),
    )

    definition = optional_field

    def validation(in_field, out_field, dyn_tend, phys_tend=None, *, dt, domain, origin, **kwargs):

        out_field[...] = in_field + dt * dyn_tend
        if PHYS_TEND:  # noqa: F821  # Undefined name
            out_field += dt * phys_tend


class TestNotSpecifiedOptionalField(TestOptionalField):
    backends = INTERNAL_BACKENDS
    symbols = TestOptionalField.symbols.copy()
    symbols["PHYS_TEND"] = gt_testing.global_name(one_of=(False,))
    symbols["phys_tend"] = gt_testing.none()


class TestTwoOptionalFields(gt_testing.StencilTestSuite):
    dtypes = (np.float_,)
    domain_range = [(1, 32), (1, 32), (1, 32)]
    backends = INTERNAL_BACKENDS
    symbols = dict(
        PHYS_TEND_A=gt_testing.global_name(one_of=(False, True)),
        PHYS_TEND_B=gt_testing.global_name(one_of=(False, True)),
        in_a=gt_testing.field(in_range=(-10, 10), boundary=[(0, 0), (0, 0), (0, 0)]),
        in_b=gt_testing.field(in_range=(-10, 10), boundary=[(0, 0), (0, 0), (0, 0)]),
        out_a=gt_testing.field(in_range=(-10, 10), boundary=[(0, 0), (0, 0), (0, 0)]),
        out_b=gt_testing.field(in_range=(-10, 10), boundary=[(0, 0), (0, 0), (0, 0)]),
        dyn_tend_a=gt_testing.field(in_range=(-10, 10), boundary=[(0, 0), (0, 0), (0, 0)]),
        dyn_tend_b=gt_testing.field(in_range=(-10, 10), boundary=[(0, 0), (0, 0), (0, 0)]),
        phys_tend_a=gt_testing.field(in_range=(-10, 10), boundary=[(0, 0), (0, 0), (0, 0)]),
        phys_tend_b=gt_testing.field(in_range=(-10, 10), boundary=[(0, 0), (0, 0), (0, 0)]),
        dt=gt_testing.parameter(in_range=(0, 100)),
    )

    definition = two_optional_fields

    def validation(
        in_a,
        in_b,
        out_a,
        out_b,
        dyn_tend_a,
        dyn_tend_b,
        phys_tend_a=None,
        phys_tend_b=None,
        *,
        dt,
        domain,
        origin,
        **kwargs,
    ):

        out_a[...] = in_a + dt * dyn_tend_a
        out_b[...] = in_b + dt * dyn_tend_b
        if PHYS_TEND_A:  # noqa: F821  # Undefined name
            out_a += dt * phys_tend_a
        if PHYS_TEND_B:  # noqa: F821  # Undefined name
            out_b += dt * phys_tend_b


class TestNotSpecifiedTwoOptionalFields(TestTwoOptionalFields):
    backends = INTERNAL_BACKENDS
    symbols = TestTwoOptionalFields.symbols.copy()
    symbols["PHYS_TEND_A"] = gt_testing.global_name(one_of=(False,))
    symbols["phys_tend_a"] = gt_testing.none()


class TestConstantFolding(gt_testing.StencilTestSuite):
    dtypes = {("outfield",): np.float64, ("cond",): np.float64}
    domain_range = [(15, 15), (15, 15), (15, 15)]
    backends = INTERNAL_BACKENDS
    symbols = dict(
        outfield=gt_testing.field(in_range=(-10, 10), boundary=[(0, 0), (0, 0), (0, 0)]),
        cond=gt_testing.field(in_range=(1, 10), boundary=[(0, 0), (0, 0), (0, 0)]),
    )

    def definition(outfield, cond):
        with computation(PARALLEL), interval(...):
            if cond != 0:
                tmp = 1
            outfield = tmp  # noqa: F841  # local variable assigned to but never used

    def validation(outfield, cond, *, domain, origin, **kwargs):
        outfield[np.array(cond, dtype=np.bool_)] = 1


class TestNon3DFields(gt_testing.StencilTestSuite):
    dtypes = {
        "field_in": np.float64,
        "another_field": np.float64,
        "field_out": np.float64,
    }
    domain_range = [(4, 10), (4, 10), (4, 10)]
    backends = [
        "debug",
        "numpy",
        pytest.param("gtx86", marks=[pytest.mark.xfail]),
        pytest.param("gtmc", marks=[pytest.mark.xfail]),
        pytest.param("gtcuda", marks=[pytest.mark.xfail]),
        "gtc:gt:cpu_ifirst",
        "gtc:gt:cpu_kfirst",
        "gtc:gt:gpu",
        "gtc:dace",
    ]
    symbols = {
        "field_in": gt_testing.field(
            in_range=(-10, 10), axes="K", boundary=[(0, 0), (0, 0), (0, 0)]
        ),
        "another_field": gt_testing.field(
            in_range=(-10, 10), axes="IJ", data_dims=(3, 2, 2), boundary=[(1, 1), (1, 1), (0, 0)]
        ),
        "field_out": gt_testing.field(
            in_range=(-10, 10), axes="IJK", data_dims=(3, 2), boundary=[(0, 0), (0, 0), (0, 0)]
        ),
    }

    def definition(field_in, another_field, field_out):
        with computation(PARALLEL), interval(...):
            field_out[0, 0, 0][0, 0] = (
                field_in[0] + another_field[-1, -1][0, 0, 0] + another_field[-1, -1][0, 0, 1]
            )
            field_out[0, 0, 0][0, 1] = 2 * (
                another_field[-1, -1][1, 0, 0]
                + another_field[-1, -1][1, 0, 1]
                + another_field[-1, -1][1, 1, 0]
                + another_field[-1, -1][1, 1, 1]
            )

            field_out[0, 0, 0][1, 0] = (
                field_in[0] + another_field[1, 1][0, 0, 0] + another_field[1, 1][0, 0, 1]
            )
            field_out[0, 0, 0][1, 1] = 3 * (
                another_field[1, 1][1, 0, 0]
                + another_field[1, 1][1, 0, 1]
                + another_field[1, 1][1, 1, 0]
                + another_field[1, 1][1, 1, 1]
            )

            field_out[0, 0, 0][2, 0] = (
                field_in[0] + another_field[0, 0][0, 0, 0] + another_field[-1, 1][0, 0, 1]
            )
            field_out[0, 0, 0][2, 1] = 4 * (
                another_field[-1, 1][1, 0, 0]
                + another_field[-1, 1][1, 0, 1]
                + another_field[-1, 1][1, 1, 0]
                + another_field[-1, 1][1, 1, 1]
            )

    def validation(field_in, another_field, field_out, *, domain, origin):
        field_out[:, :, :, 0, 0] = (
            field_in[:]
            + another_field[:-2, :-2, None, 0, 0, 0]
            + another_field[:-2, :-2, None, 0, 0, 1]
        )
        field_out[:, :, :, 0, 1] = 2 * (
            another_field[:-2, :-2, None, 1, 0, 0]
            + another_field[:-2, :-2, None, 1, 0, 1]
            + another_field[:-2, :-2, None, 1, 1, 0]
            + another_field[:-2, :-2, None, 1, 1, 1]
        )

        field_out[:, :, :, 1, 0] = (
            field_in[:]
            + another_field[2:, 2:, None, 0, 0, 0]
            + another_field[2:, 2:, None, 0, 0, 1]
        )
        field_out[:, :, :, 1, 1] = 3 * (
            another_field[2:, 2:, None, 1, 0, 0]
            + another_field[2:, 2:, None, 1, 0, 1]
            + another_field[2:, 2:, None, 1, 1, 0]
            + another_field[2:, 2:, None, 1, 1, 1]
        )

        field_out[:, :, :, 2, 0] = (
            field_in[:]
            + another_field[1:-1, 1:-1, None, 0, 0, 0]
            + another_field[:-2, 2:, None, 0, 0, 1]
        )
        field_out[:, :, :, 2, 1] = 4 * (
            another_field[:-2, 2:, None, 1, 0, 0]
            + another_field[:-2, 2:, None, 1, 0, 1]
            + another_field[:-2, 2:, None, 1, 1, 0]
            + another_field[:-2, 2:, None, 1, 1, 1]
        )


class TestReadOutsideKInterval(gt_testing.StencilTestSuite):
    dtypes = {
        "field_in": np.float64,
        "field_out": np.float64,
    }
    domain_range = [(4, 4), (4, 4), (4, 4)]
    backends = INTERNAL_BACKENDS
    symbols = {
        "field_in": gt_testing.field(
            in_range=(-10, 10), axes="IJK", boundary=[(0, 0), (0, 0), (1, 1)]
        ),
        "field_out": gt_testing.field(
            in_range=(-10, 10), axes="IJK", boundary=[(0, 0), (0, 0), (0, 0)]
        ),
    }

    def definition(field_in, field_out):
        with computation(PARALLEL), interval(...):
            field_out = (  # noqa: F841  # Local name is assigned to but never used
                field_in[0, 0, -1] + field_in[0, 0, 1]
            )

    def validation(field_in, field_out, *, domain, origin):
        field_out[:, :, :] = field_in[:, :, 0:-2] + field_in[:, :, 2:]


<<<<<<< HEAD
Iend = gtscript.AxisIndex(axis=gtscript.I, index=-1, offset=1)
Jstart = gtscript.AxisIndex(axis=gtscript.J, index=0, offset=0)
Jend = gtscript.AxisIndex(axis=gtscript.J, index=-1, offset=1)


class TestRegionFullDomain(gt_testing.StencilTestSuite):
    dtypes = {
        "field_in": np.float64,
        "field_out": np.float64,
    }
    domain_range = [(4, 4), (4, 4), (4, 4)]
    backends = INTERNAL_BACKENDS
    symbols = {
        "Iend": gt_testing.global_name(singleton=Iend),
        "Jend": gt_testing.global_name(singleton=Jend),
        "field_in": gt_testing.field(
            in_range=(0.1, 10), axes="IJK", boundary=[(1, 0), (0, 1), (0, 0)]
        ),
        "field_out": gt_testing.field(
            in_range=(0.1, 10), axes="IJK", boundary=[(0, 0), (0, 0), (0, 0)]
        ),
    }

    def definition(field_in, field_out):
        with computation(PARALLEL), interval(...):
            from __externals__ import Iend, Jend

            with horizontal(region[0:Iend, 0:Jend]):
                field_out = (  # noqa: F841  # Local name is assigned to but never used
                    field_in[-1, 0, 0] + field_in[0, 1, 0]
                )

    def validation(field_in, field_out, *, domain, origin):
        @gtscript.stencil(backend="numpy")
        def ref_stencil(
            field_in: gtscript.Field[np.float64], field_out: gtscript.Field[np.float64]
        ):
            with computation(PARALLEL), interval(...):
                field_out = (  # noqa: F841  # Local name is assigned to but never used
                    field_in[-1, 0, 0] + field_in[0, 1, 0]
                )

        ref_stencil(field_in, field_out, domain=domain, origin=origin)


class TestRegionNoExtendLow(gt_testing.StencilTestSuite):
    dtypes = {
        "field_in": np.float64,
        "field_out": np.float64,
    }
    domain_range = [(4, 4), (4, 4), (4, 4)]
    backends = INTERNAL_BACKENDS
    symbols = {
        "Iend": gt_testing.global_name(singleton=Iend),
        "Jend": gt_testing.global_name(singleton=Jend),
        "field_in": gt_testing.field(
            in_range=(0.1, 10), axes="IJK", boundary=[(0, 0), (0, 0), (0, 0)]
        ),
        "field_out": gt_testing.field(
            in_range=(0.1, 10), axes="IJK", boundary=[(0, 0), (0, 0), (0, 0)]
        ),
    }

    def definition(field_in, field_out):
        with computation(PARALLEL), interval(...):
            from __externals__ import Iend, Jend

            with horizontal(region[1:Iend, :]):
                field_out = field_in[  # noqa: F841  # Local name is assigned to but never used
                    -1, 0, 0
                ]

    def validation(field_in, field_out, *, domain, origin):
        @gtscript.stencil(backend="numpy")
        def ref_stencil(
            field_in: gtscript.Field[np.float64], field_out: gtscript.Field[np.float64]
        ):
            with computation(PARALLEL), interval(...):
                field_out = field_in[  # noqa: F841  # Local name is assigned to but never used
                    -1, 0, 0
                ]

        domain = (domain[0] - 1, domain[1], domain[2])
        origin = {k: (orig[0] + 1, orig[1], orig[2]) for k, orig in origin.items()}
        ref_stencil(field_in, field_out, domain=domain, origin=origin)


class TestRegionNoExtendHigh(gt_testing.StencilTestSuite):
    dtypes = {
        "field_in": np.float64,
        "field_out": np.float64,
    }
    domain_range = [(4, 4), (4, 4), (4, 4)]
    backends = INTERNAL_BACKENDS
    symbols = {
        "Iend": gt_testing.global_name(singleton=Iend),
        "Jend": gt_testing.global_name(singleton=Jend),
        "field_in": gt_testing.field(
            in_range=(0.1, 10), axes="IJK", boundary=[(0, 0), (0, 0), (0, 0)]
        ),
        "field_out": gt_testing.field(
            in_range=(0.1, 10), axes="IJK", boundary=[(0, 0), (0, 0), (0, 0)]
        ),
    }

    def definition(field_in, field_out):
        with computation(PARALLEL), interval(...):
            from __externals__ import Iend, Jend

            with horizontal(region[:, 0 : Jend - 1]):
                field_out = field_in[  # noqa: F841  # Local name is assigned to but never used
                    0, 1, 0
                ]

    def validation(field_in, field_out, *, domain, origin):
        @gtscript.stencil(backend="numpy")
        def ref_stencil(
            field_in: gtscript.Field[np.float64], field_out: gtscript.Field[np.float64]
        ):
            with computation(PARALLEL), interval(...):
                field_out = field_in[  # noqa: F841  # Local name is assigned to but never used
                    0, 1, 0
                ]

        domain = (domain[0], domain[1] - 1, domain[2])
        origin = {k: (orig[0], orig[1], orig[2]) for k, orig in origin.items()}
        ref_stencil(field_in, field_out, domain=domain, origin=origin)

        # "j_end": AxisIndex(axis=J, index=-1, offset=0),


class TestRegionNoExtendHighSingleIdx(gt_testing.StencilTestSuite):
    dtypes = {
        "field_in": np.float64,
        "field_out": np.float64,
    }
    domain_range = [(4, 4), (4, 4), (4, 4)]
    backends = INTERNAL_BACKENDS
    symbols = {
        "Iend": gt_testing.global_name(singleton=Iend),
        "Jend": gt_testing.global_name(singleton=Jend),
        "field_in": gt_testing.field(
            in_range=(0.1, 10), axes="IJK", boundary=[(0, 0), (0, 0), (0, 0)]
        ),
        "field_out": gt_testing.field(
            in_range=(0.1, 10), axes="IJK", boundary=[(0, 0), (0, 0), (0, 0)]
        ),
    }

    def definition(field_in, field_out):
        with computation(PARALLEL), interval(...):
            from __externals__ import Iend, Jend

            with horizontal(region[:, Jend - 2]):
                field_out = field_in[  # noqa: F841  # Local name is assigned to but never used
                    0, 1, 0
                ]

    def validation(field_in, field_out, *, domain, origin):
        field_out[:, -2, :] = field_in[:, -1, :]


class TestRegionReadInsideLow(gt_testing.StencilTestSuite):
    dtypes = {
        "field_in": np.float64,
        "field_out": np.float64,
    }
    domain_range = [(4, 4), (4, 4), (4, 4)]
    backends = INTERNAL_BACKENDS
    symbols = {
        "Iend": gt_testing.global_name(singleton=Iend),
        "Jend": gt_testing.global_name(singleton=Jend),
        "field_in": gt_testing.field(
            in_range=(0.1, 10), axes="IJK", boundary=[(0, 0), (0, 0), (0, 0)]
        ),
        "field_out": gt_testing.field(
            in_range=(0.1, 10), axes="IJK", boundary=[(0, 0), (0, 0), (0, 0)]
        ),
    }

    def definition(field_in, field_out):
        with computation(PARALLEL), interval(...):
            from __externals__ import Iend, Jend

            with horizontal(region[:, Jend - 1]):
                field_out = field_in[  # noqa: F841  # Local name is assigned to but never used
                    0, -1, 0
                ]

    def validation(field_in, field_out, *, domain, origin):
        field_out[:, -1, :] = field_in[:, -2, :]


class TestRegionExtendHighRange(gt_testing.StencilTestSuite):
    dtypes = {
        "field_in": np.float64,
        "field_out": np.float64,
    }
    domain_range = [(4, 4), (4, 4), (4, 4)]
    backends = INTERNAL_BACKENDS
    symbols = {
        "Iend": gt_testing.global_name(singleton=Iend),
        "Jend": gt_testing.global_name(singleton=Jend),
        "field_in": gt_testing.field(
            in_range=(0.1, 10), axes="IJK", boundary=[(0, 0), (0, 0), (0, 0)]
        ),
        "field_out": gt_testing.field(
            in_range=(0.1, 10), axes="IJK", boundary=[(0, 0), (0, 0), (0, 0)]
        ),
    }

    def definition(field_in, field_out):
        with computation(PARALLEL), interval(...):
            from __externals__ import Iend, Jend

            with horizontal(region[: Iend - 2, :]):
                field_out = field_in[1, 0, 0]

    def validation(field_in, field_out, *, domain, origin):
        field_out[:-2, :, :] = field_in[1:-1, :, :]


class TestRegionReadInsideHigh(gt_testing.StencilTestSuite):
    dtypes = {
        "field_in": np.float64,
        "field_out": np.float64,
    }
    domain_range = [(4, 4), (4, 4), (4, 4)]
    backends = INTERNAL_BACKENDS
    symbols = {
        "field_in": gt_testing.field(
            in_range=(0.1, 10), axes="IJK", boundary=[(0, 0), (0, 0), (0, 0)]
        ),
        "field_out": gt_testing.field(
            in_range=(0.1, 10), axes="IJK", boundary=[(0, 0), (0, 0), (0, 0)]
        ),
    }

    def definition(field_in, field_out):
        with computation(PARALLEL), interval(...):
            with horizontal(region[:, :3]):
                field_out = field_in[0, 1, 0]

    def validation(field_in, field_out, *, domain, origin):
        field_out[:, :3, :] = field_in[:, 1:4, :]


class TestRegionDoubleRegion(gt_testing.StencilTestSuite):
    dtypes = {
        "field_in": np.float64,
        "field_out": np.float64,
    }
    domain_range = [(10, 10), (4, 4), (4, 4)]
    backends = INTERNAL_BACKENDS
    symbols = {
        "field_in": gt_testing.field(
            in_range=(0.1, 10), axes="IJK", boundary=[(0, 0), (0, 0), (0, 0)]
        ),
        "field_out": gt_testing.field(
            in_range=(0.1, 10), axes="IJK", boundary=[(0, 0), (0, 0), (0, 0)]
        ),
    }

    def definition(field_in, field_out):
        with computation(PARALLEL), interval(...):
            with horizontal(region[3, :], region[Iend - 3, :]):
                field_out = field_in[-1, 0, 0]

    def validation(field_in, field_out, *, domain, origin):
        field_out[3, :, :] = field_in[2, :, :]
        field_out[-3, :, :] = field_in[-4, :, :]


class TestRegionDoubleRegionInside(gt_testing.StencilTestSuite):

    dtypes = {
        "field_in": np.float64,
        "field_out": np.float64,
    }
    domain_range = [(10, 10), (4, 4), (4, 4)]
    backends = INTERNAL_BACKENDS
    symbols = {
        "field_in": gt_testing.field(
            in_range=(0.1, 10), axes="IJK", boundary=[(0, 0), (0, 0), (0, 0)]
        ),
        "field_out": gt_testing.field(
            in_range=(0.1, 10), axes="IJK", boundary=[(0, 0), (0, 0), (0, 0)]
        ),
    }

    def definition(field_in, field_out):
        with computation(PARALLEL), interval(...):
            with horizontal(region[2, :], region[-2, :]):
                field_out = field_in[1, 0, 0]

    def validation(field_in, field_out, *, domain, origin):
        field_out[2, :, :] = field_in[3, :, :]
        field_out[-2, :, :] = field_in[-1, :, :]


class TestRegionBoundsOutsideIterationSpace(gt_testing.StencilTestSuite):

    dtypes = {
        "field_out": np.float64,
    }
    domain_range = [(10, 10), (4, 4), (4, 4)]
    backends = INTERNAL_BACKENDS
    symbols = {
        "field_out": gt_testing.field(
            in_range=(0.1, 10), axes="IJK", boundary=[(0, 0), (0, 0), (0, 0)]
        ),
    }

    def definition(field_out):
        with computation(PARALLEL), interval(...):
            field_out = 7.0
            with horizontal(region[:, Jstart - 1]):
                field_out = 1.0

    def validation(field_out, *, domain, origin):
        field_out[:, :, :] = 7.0


class TestRegionBoundsOutsideIterationSpaceWithExtent(gt_testing.StencilTestSuite):
    dtypes = {
        "inout_field": np.float64,
        "out_field": np.float64,
    }
    domain_range = [(10, 10), (4, 4), (4, 4)]
    backends = INTERNAL_BACKENDS
    symbols = {
        "inout_field": gt_testing.field(
            in_range=(0.1, 10), axes="IJK", boundary=[(0, 0), (1, 0), (0, 0)]
        ),
        "out_field": gt_testing.field(
            in_range=(0.1, 10), axes="IJK", boundary=[(0, 0), (0, 0), (0, 0)]
        ),
    }

    def definition(inout_field, out_field):
        with computation(PARALLEL), interval(...):
            with horizontal(
                region[:, Jstart - 1],
            ):
                inout_field = 7.0
        with computation(PARALLEL), interval(...):
            out_field = inout_field[0, -1, 0]

    def validation(inout_field, out_field, *, domain, origin):
        inout_field[:, 0, :] = 7.0
        out_field[:, :, :] = inout_field[:, :-1, :]


class TestRegionBoundsWeirdExtents(gt_testing.StencilTestSuite):
    dtypes = {
        "in_field": np.float64,
        "out_field": np.float64,
    }
    domain_range = [(10, 10), (4, 4), (4, 4)]
    backends = INTERNAL_BACKENDS
    symbols = {
        "in_field": gt_testing.field(
            in_range=(0.1, 10), axes="IJK", boundary=[(0, 0), (1, 0), (0, 0)]
        ),
        "out_field": gt_testing.field(
            in_range=(0.1, 10), axes="IJK", boundary=[(0, 0), (0, 0), (0, 0)]
        ),
    }

    def definition(in_field, out_field):
        with computation(PARALLEL), interval(...):
            tmp = 0.0
            with horizontal(region[5, :]):
                tmp = in_field
        with computation(PARALLEL), interval(...):
            out_field = tmp[0, -1, 0]

    def validation(in_field, out_field, *, domain, origin):
        # out_field[:, :, :] = 0.0  # inout_field[:, :-1, :]
        # out_field[5, :, :] = in_field[5, 1:, :]
        tmp = np.zeros_like(in_field)
        tmp[5, :, :] = in_field[5, :, :]
        out_field[:, :, :] = tmp[:, :-1, :]


class TestRegionBoundsOutsideIterationSpaceWithExtentHigh(gt_testing.StencilTestSuite):
    dtypes = {
        "in_field": np.float64,
        "inout_field": np.float64,
        "out_field": np.float64,
    }
    domain_range = [(10, 10), (4, 4), (4, 4)]
    backends = INTERNAL_BACKENDS
    symbols = {
        "in_field": gt_testing.field(
            in_range=(0.1, 10), axes="IJK", boundary=[(0, 0), (1, 0), (0, 0)]
        ),
        "inout_field": gt_testing.field(
            in_range=(0.1, 10), axes="IJK", boundary=[(0, 0), (1, 0), (0, 0)]
        ),
        "out_field": gt_testing.field(
            in_range=(0.1, 10), axes="IJK", boundary=[(0, 0), (0, 0), (0, 0)]
        ),
    }

    def definition(in_field, inout_field, out_field):
        with computation(PARALLEL), interval(...):
            with horizontal(region[Iend - 1, :]):
                inout_field = in_field[-1, 0, 0]

        with computation(PARALLEL), interval(...):
            out_field = inout_field[0, -1, 0] - inout_field

    def validation(in_field, inout_field, out_field, *, domain, origin):
        inout_field[-1, :, :] = in_field[-2, :, :]
        out_field[:, :, :] = inout_field[:, :-1, :] - inout_field[:, 1:, :]


class TestRegionBoundsOutsideIterationSpaceWithExtentLow(gt_testing.StencilTestSuite):
    dtypes = {
        "in_field": np.float64,
        "inout_field": np.float64,
        "out_field": np.float64,
    }
    domain_range = [(1, 1), (3, 3), (1, 1)]
    backends = INTERNAL_BACKENDS
    symbols = {
        "in_field": gt_testing.field(
            in_range=(0.1, 10), axes="IJK", boundary=[(1, 0), (1, 0), (0, 0)]
        ),
        "inout_field": gt_testing.field(
            in_range=(0.1, 10), axes="IJK", boundary=[(1, 0), (0, 0), (0, 0)]
        ),
        "out_field": gt_testing.field(
            in_range=(0.1, 10), axes="IJK", boundary=[(0, 0), (0, 0), (0, 0)]
        ),
    }

    def definition(in_field, inout_field, out_field):
        with computation(PARALLEL), interval(...):
            inout_field = 0.0
            with horizontal(region[:, 0]):
                inout_field = in_field[0, -1, 0]
        with computation(PARALLEL), interval(...):
            out_field = inout_field[-1, 0, 0]

    def validation(in_field, inout_field, out_field, *, domain, origin):
        inout_field[:, :, :] = 0.0
        inout_field[:, 0, :] = in_field[:, 0, :]
        out_field[:, :, :] = inout_field[:-1, :, :]


class TestRegionTwoStatementsRegionMixedDimsExtend(gt_testing.StencilTestSuite):
    dtypes = {
        "in_field": np.float64,
        "out_field": np.float64,
    }
    domain_range = [(3, 3), (3, 3), (3, 3)]
    backends = INTERNAL_BACKENDS
    symbols = {
        "in_field": gt_testing.field(
            in_range=(0.1, 10), axes="IJK", boundary=[(0, 0), (1, 0), (0, 0)]
        ),
        "out_field": gt_testing.field(
            in_range=(0.1, 10), axes="IJK", boundary=[(0, 0), (0, 0), (0, 0)]
        ),
    }

    def definition(in_field, out_field):
        with computation(PARALLEL), interval(...):

            with horizontal(region[0, :]):
                tmp = in_field[0, -1, 0]
                out_field = tmp

    def validation(in_field, out_field, *, domain, origin):
        out_field[0, :, :] = in_field[0, :-1, :]


class TestRegionWithIf(gt_testing.StencilTestSuite):
    dtypes = {
        "in_field": np.float64,
        "out_field": np.float64,
        "cond": np.float64,
    }
    domain_range = [(3, 3), (3, 3), (3, 3)]
    backends = INTERNAL_BACKENDS
    symbols = {
        "in_field": gt_testing.field(
            in_range=(0.1, 10), axes="IJK", boundary=[(0, 0), (0, 0), (0, 0)]
        ),
        "out_field": gt_testing.field(
            in_range=(0.1, 10), axes="IJK", boundary=[(0, 0), (0, 0), (0, 0)]
        ),
        "cond": gt_testing.field(in_range=(-10, 10), axes="IJK", boundary=[(0, 0), (0, 0), (0, 0)]),
    }

    def definition(in_field, out_field, cond):
        with computation(PARALLEL), interval(...):
            with horizontal(region[3:-3, :]):
                if cond > 0:
                    out_field = in_field[-1, 0, 0]

    def validation(in_field, out_field, cond, *, domain, origin):
        out_field[3:-3, :, :] = np.where(
            cond[3:-3, :, :] > 0, in_field[4:-3, :, :], out_field[3:-3, :, :]
        )


class TestRegionWithIfRegionInside(gt_testing.StencilTestSuite):
    dtypes = {
        "out_field": np.float64,
        "cond": np.float64,
    }
    domain_range = [(10, 10), (3, 3), (3, 3)]
    backends = INTERNAL_BACKENDS
    symbols = {
        "out_field": gt_testing.field(
            in_range=(0.1, 10), axes="IJK", boundary=[(0, 0), (0, 0), (0, 0)]
        ),
        "cond": gt_testing.field(in_range=(-10, 10), axes="IJK", boundary=[(0, 0), (0, 0), (0, 0)]),
    }

    def definition(out_field, cond):
        with computation(PARALLEL), interval(...):
            if cond > 0:
                with horizontal(region[3:-2, :]):
                    out_field = 7.0

    def validation(out_field, cond, *, domain, origin):
        out_field[3:-2, :, :] = np.where(cond[3:-2, :, :] > 0, 7.0, out_field[3:-2, :, :])
=======
class TestVariableKRead(gt_testing.StencilTestSuite):
    dtypes = {
        "field_in": np.float32,
        "field_out": np.float32,
        "index": np.int32,
    }
    domain_range = [(2, 2), (2, 2), (2, 8)]
    backends = [backend for backend in INTERNAL_BACKENDS if backend.values[0] not in ["gtc:dace"]]
    symbols = {
        "field_in": gt_testing.field(
            in_range=(-10, 10), axes="IJK", boundary=[(0, 0), (0, 0), (0, 0)]
        ),
        "field_out": gt_testing.field(
            in_range=(-10, 10), axes="IJK", boundary=[(0, 0), (0, 0), (0, 0)]
        ),
        "index": gt_testing.field(in_range=(-1, 0), axes="K", boundary=[(0, 0), (0, 0), (0, 0)]),
    }

    def definition(field_in, field_out, index):
        with computation(PARALLEL), interval(1, None):
            field_out = field_in[  # noqa: F841  # Local name is assigned to but never used
                0, 0, index
            ]

    def validation(field_in, field_out, index, *, domain, origin):
        field_out[:, :, 1:] = field_in[:, :, (np.arange(field_in.shape[-1]) + index)[1:]]
>>>>>>> d629fee6
<|MERGE_RESOLUTION|>--- conflicted
+++ resolved
@@ -743,7 +743,6 @@
         field_out[:, :, :] = field_in[:, :, 0:-2] + field_in[:, :, 2:]
 
 
-<<<<<<< HEAD
 Iend = gtscript.AxisIndex(axis=gtscript.I, index=-1, offset=1)
 Jstart = gtscript.AxisIndex(axis=gtscript.J, index=0, offset=0)
 Jend = gtscript.AxisIndex(axis=gtscript.J, index=-1, offset=1)
@@ -1275,7 +1274,8 @@
 
     def validation(out_field, cond, *, domain, origin):
         out_field[3:-2, :, :] = np.where(cond[3:-2, :, :] > 0, 7.0, out_field[3:-2, :, :])
-=======
+
+
 class TestVariableKRead(gt_testing.StencilTestSuite):
     dtypes = {
         "field_in": np.float32,
@@ -1301,5 +1301,4 @@
             ]
 
     def validation(field_in, field_out, index, *, domain, origin):
-        field_out[:, :, 1:] = field_in[:, :, (np.arange(field_in.shape[-1]) + index)[1:]]
->>>>>>> d629fee6
+        field_out[:, :, 1:] = field_in[:, :, (np.arange(field_in.shape[-1]) + index)[1:]]